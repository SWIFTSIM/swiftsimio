"""
Tests the initialisation of a cosmo_array.
"""

import pytest
import os
import warnings
import numpy as np
import unyt as u
from copy import copy, deepcopy
import pickle
from swiftsimio.objects import cosmo_array, cosmo_quantity, cosmo_factor, a

savetxt_file = "saved_array.txt"


def getfunc(fname):
    """
    Helper for our tests: get the function handle from a name (possibly with attribute
    access).
    """
    func = np
    for attr in fname.split("."):
        func = getattr(func, attr)
    return func


def cosmo_object(x, unit=u.Mpc):
    """
    Helper for our tests: turn an array into a cosmo_array.
    """
    return cosmo_array(x, unit, comoving=False, scale_factor=0.5, scale_exponent=1)


def cq(x, unit=u.Mpc):
    """
    Helper for our tests: turn a scalar into a cosmo_quantity.
    """
    return cosmo_quantity(x, unit, comoving=False, scale_factor=0.5, scale_exponent=1)


def arg_to_ua(arg):
    """
    Helper for our tests: recursively convert cosmo_* in an argument (possibly an
    iterable) to their unyt_* equivalents.
    """
    if type(arg) in (list, tuple):
        return type(arg)([arg_to_ua(a) for a in arg])
    else:
        return to_ua(arg)


def to_ua(x):
    """
    Helper for our tests: turn a cosmo_* object into its unyt_* equivalent.
    """
    return u.unyt_array(x) if hasattr(x, "comoving") else x


def check_result(x_c, x_u, ignore_values=False):
    """
    Helper for our tests: check that a result with cosmo input matches what we
    expected based on the result with unyt input.

    We check:
     - that the type of the result makes sense, recursing if needed.
     - that the value of the result matches (unless ignore_values=False).
     - that the units match.
    """
    if x_u is None:
        assert x_c is None
        return
    if isinstance(x_u, str):
        assert isinstance(x_c, str)
        return
    if isinstance(x_u, type) or isinstance(x_u, np.dtype):
        assert x_u == x_c
        return
    if type(x_u) in (list, tuple):
        assert type(x_u) is type(x_c)
        assert len(x_u) == len(x_c)
        for x_c_i, x_u_i in zip(x_c, x_u):
            check_result(x_c_i, x_u_i)
            return
    # careful, unyt_quantity is a subclass of unyt_array:
    if isinstance(x_u, u.unyt_quantity):
        assert isinstance(x_c, cosmo_quantity)
    elif isinstance(x_u, u.unyt_array):
        assert isinstance(x_c, cosmo_array) and not isinstance(x_c, cosmo_quantity)
    else:
        assert not isinstance(x_c, cosmo_array)
        if not ignore_values:
            assert np.allclose(x_c, x_u)
        return
    assert x_c.units == x_u.units
    if not ignore_values:
        assert np.allclose(x_c.to_value(x_c.units), x_u.to_value(x_u.units))
    if isinstance(x_c, cosmo_array):  # includes cosmo_quantity
        assert x_c.comoving is False
        if x_c.units != u.dimensionless:
            assert x_c.cosmo_factor is not None
    return


class TestCosmoArrayInit:
    """
    Test different ways of initializing a cosmo_array.
    """

    def test_init_from_ndarray(self):
        """
        Check initializing from a bare numpy array.
        """
        arr = cosmo_array(
            np.ones(5), units=u.Mpc, scale_factor=1.0, scale_exponent=1, comoving=False
        )
        assert hasattr(arr, "cosmo_factor")
        assert hasattr(arr, "comoving")
        assert isinstance(arr, cosmo_array)
        # also with a cosmo_factor argument instead of scale_factor & scale_exponent
        arr = cosmo_array(
            np.ones(5),
            units=u.Mpc,
            cosmo_factor=cosmo_factor(a**1, 1.0),
            comoving=False,
        )
        assert hasattr(arr, "cosmo_factor")
        assert hasattr(arr, "comoving")
        assert isinstance(arr, cosmo_array)

    def test_init_from_list(self):
        """
        Check initializing from a list of values.
        """
        arr = cosmo_array(
            [1, 1, 1, 1, 1],
            units=u.Mpc,
            scale_factor=1.0,
            scale_exponent=1,
            comoving=False,
        )
        assert hasattr(arr, "cosmo_factor")
        assert hasattr(arr, "comoving")
        assert isinstance(arr, cosmo_array)
        # also with a cosmo_factor argument instead of scale_factor & scale_exponent
        arr = cosmo_array(
            [1, 1, 1, 1, 1],
            units=u.Mpc,
            cosmo_factor=cosmo_factor(a**1, 1.0),
            comoving=False,
        )
        assert hasattr(arr, "cosmo_factor")
        assert hasattr(arr, "comoving")
        assert isinstance(arr, cosmo_array)

    def test_init_from_unyt_array(self):
        """
        Check initializing from a unyt_array.
        """
        arr = cosmo_array(
            u.unyt_array(np.ones(5), units=u.Mpc),
            scale_factor=1.0,
            scale_exponent=1,
            comoving=False,
        )
        assert hasattr(arr, "cosmo_factor")
        assert hasattr(arr, "comoving")
        assert isinstance(arr, cosmo_array)
        # also with a cosmo_factor argument instead of scale_factor & scale_exponent
        arr = cosmo_array(
            u.unyt_array(np.ones(5), units=u.Mpc),
            cosmo_factor=cosmo_factor(a**1, 1.0),
            comoving=False,
        )
        assert hasattr(arr, "cosmo_factor")
        assert hasattr(arr, "comoving")
        assert isinstance(arr, cosmo_array)

    def test_init_from_list_of_unyt_arrays(self):
        """
        Check initializing from a list of unyt_array's.

        Note that unyt won't recurse deeper than one level on inputs, so we don't test
        deeper than one level of lists. This behaviour is documented in cosmo_array.
        """
        arr = cosmo_array(
            [u.unyt_array(1, units=u.Mpc) for _ in range(5)],
            scale_factor=1.0,
            scale_exponent=1,
            comoving=False,
        )
        assert hasattr(arr, "cosmo_factor")
        assert hasattr(arr, "comoving")
        assert isinstance(arr, cosmo_array)
        # also with a cosmo_factor argument instead of scale_factor & scale_exponent
        arr = cosmo_array(
            [u.unyt_array(1, units=u.Mpc) for _ in range(5)],
            cosmo_factor=cosmo_factor(a**1, 1.0),
            comoving=False,
        )
        assert hasattr(arr, "cosmo_factor")
        assert hasattr(arr, "comoving")
        assert isinstance(arr, cosmo_array)

    def test_init_from_list_of_cosmo_arrays(self):
        """
        Check initializing from a list of cosmo_array's.

        Note that unyt won't recurse deeper than one level on inputs, so we don't test
        deeper than one level of lists. This behaviour is documented in cosmo_array.
        """
        arr = cosmo_array(
            [
                cosmo_array(
                    [1], units=u.Mpc, comoving=False, scale_factor=1.0, scale_exponent=1
                )
                for _ in range(5)
            ]
        )
        assert isinstance(arr, cosmo_array)
        assert hasattr(arr, "cosmo_factor") and arr.cosmo_factor == cosmo_factor(
            a**1, 1
        )
        assert hasattr(arr, "comoving") and arr.comoving is False
        # also with a cosmo_factor argument instead of scale_factor & scale_exponent
        arr = cosmo_array(
            [
                cosmo_array(
                    [1],
                    units=u.Mpc,
                    comoving=False,
                    cosmo_factor=cosmo_factor(a**1, 1.0),
                )
                for _ in range(5)
            ]
        )
        assert isinstance(arr, cosmo_array)
        assert hasattr(arr, "cosmo_factor") and arr.cosmo_factor == cosmo_factor(
            a**1, 1
        )
        assert hasattr(arr, "comoving") and arr.comoving is False

    def test_expected_init_failures(self):
        for cls, inp in ((cosmo_array, [1]), (cosmo_quantity, 1)):
            # we refuse both cosmo_factor and scale_factor/scale_exponent provided:
            with pytest.raises(ValueError):
                cls(
                    inp,
                    units=u.Mpc,
                    comoving=False,
                    cosmo_factor=cosmo_factor.create(1.0, 1),
                    scale_factor=0.5,
                    scale_exponent=1,
                )
            # unless they match, that's fine:
            cls(
                inp,
                units=u.Mpc,
                comoving=False,
                cosmo_factor=cosmo_factor.create(1.0, 1),
                scale_factor=1.0,
                scale_exponent=1,
            )
            # we refuse scale_factor with missing scale_exponent and vice-versa:
            with pytest.raises(ValueError):
                cls(inp, units=u.Mpc, comoving=False, scale_factor=1.0)
            with pytest.raises(ValueError):
                cls(inp, units=u.Mpc, comoving=False, scale_exponent=1)
            # we refuse overriding an input cosmo_array's information:
            with pytest.raises(ValueError):
                cls(
                    cls(
                        inp,
                        units=u.Mpc,
                        comoving=False,
                        cosmo_factor=cosmo_factor.create(1.0, 1),
                    ),
                    units=u.Mpc,
                    comoving=False,
                    scale_factor=0.5,
                    scale_exponent=1,
                )
            # unless it matches, that's fine:
            cls(
                cls(
                    inp,
                    units=u.Mpc,
                    comoving=False,
                    cosmo_factor=cosmo_factor.create(1.0, 1),
                ),
                units=u.Mpc,
                comoving=False,
                scale_factor=1.0,
                scale_exponent=1,
            )

    def test_init_from_not_iterable_invalid(self):
        """
        cosmo_array data must be iterable (scalar handled by cosmo_quantity).
        """
        with pytest.raises(ValueError, match="cosmo_array data must be iterable"):
            cosmo_array(0, u.Mpc, comoving=True, scale_factor=1.0, scale_exponent=1)
        # make sure inheriting class doesn't do anything silly:
        cosmo_quantity(0, u.Mpc, comoving=True, scale_factor=1.0, scale_exponent=1)


class TestNumpyFunctions:
    """
    Check that numpy functions recognize our cosmo classes as input and handle them
    correctly.
    """

    def test_explicitly_handled_funcs(self):
        """
        Make sure we at least handle everything that unyt does, and anything that
        'just worked' for unyt but that we need to handle by hand.

        We don't try to be exhaustive here, but at give some basic input to every function
        that we expect to be able to take cosmo input. We then use our helpers defined
        above to convert the inputs to unyt equivalents and call the numpy function on
        both cosmo and unyt input. Then we use our helpers to check the results for
        consistency. For instnace, if with unyt input we got back a unyt_array, we
        should expect a cosmo_array.

        We are not currently explicitly testing that the results of any specific function
        are numerically what we expected them to be (seems like overkill), nor that the
        cosmo_factor's make sense given the input. The latter would be a useful addition,
        but I can't think of a sensible way to implement this besides writing in the
        expectation for every output value of every function by hand.

        As long as no functions outright crash, the test will report the list of functions
        that we should have covered that we didn't cover in tests, and/or the list of
        functions whose output values were not what we expected based on running them with
        unyt input. Otherwise we just get a stack trace of the first function that
        crashed.
        """
        from unyt._array_functions import _HANDLED_FUNCTIONS
        from unyt.tests.test_array_functions import NOOP_FUNCTIONS

        functions_to_check = {
            # FUNCTIONS UNYT HANDLES EXPLICITLY:
            "array2string": (cosmo_object(np.arange(3)),),
            "dot": (cosmo_object(np.arange(3)), cosmo_object(np.arange(3))),
            "vdot": (cosmo_object(np.arange(3)), cosmo_object(np.arange(3))),
            "inner": (cosmo_object(np.arange(3)), cosmo_object(np.arange(3))),
            "outer": (cosmo_object(np.arange(3)), cosmo_object(np.arange(3))),
            "kron": (cosmo_object(np.arange(3)), cosmo_object(np.arange(3))),
            "histogram_bin_edges": (cosmo_object(np.arange(3)),),
            "linalg.inv": (cosmo_object(np.eye(3)),),
            "linalg.tensorinv": (cosmo_object(np.eye(9).reshape((3, 3, 3, 3))),),
            "linalg.pinv": (cosmo_object(np.eye(3)),),
            "linalg.svd": (cosmo_object(np.eye(3)),),
            "histogram": (cosmo_object(np.arange(3)),),
            "histogram2d": (cosmo_object(np.arange(3)), cosmo_object(np.arange(3))),
            "histogramdd": (cosmo_object(np.arange(3)).reshape((1, 3)),),
            "concatenate": (cosmo_object(np.eye(3)),),
            "cross": (cosmo_object(np.arange(3)), cosmo_object(np.arange(3))),
            "intersect1d": (cosmo_object(np.arange(3)), cosmo_object(np.arange(3))),
            "union1d": (cosmo_object(np.arange(3)), cosmo_object(np.arange(3))),
            "linalg.norm": (cosmo_object(np.arange(3)),),
            "vstack": (cosmo_object(np.arange(3)),),
            "hstack": (cosmo_object(np.arange(3)),),
            "dstack": (cosmo_object(np.arange(3)),),
            "column_stack": (cosmo_object(np.arange(3)),),
            "stack": (cosmo_object(np.arange(3)),),
            "around": (cosmo_object(np.arange(3)),),
            "block": ([[cosmo_object(np.arange(3))], [cosmo_object(np.arange(3))]],),
            "fft.fft": (cosmo_object(np.arange(3)),),
            "fft.fft2": (cosmo_object(np.eye(3)),),
            "fft.fftn": (cosmo_object(np.arange(3)),),
            "fft.hfft": (cosmo_object(np.arange(3)),),
            "fft.rfft": (cosmo_object(np.arange(3)),),
            "fft.rfft2": (cosmo_object(np.eye(3)),),
            "fft.rfftn": (cosmo_object(np.arange(3)),),
            "fft.ifft": (cosmo_object(np.arange(3)),),
            "fft.ifft2": (cosmo_object(np.eye(3)),),
            "fft.ifftn": (cosmo_object(np.arange(3)),),
            "fft.ihfft": (cosmo_object(np.arange(3)),),
            "fft.irfft": (cosmo_object(np.arange(3)),),
            "fft.irfft2": (cosmo_object(np.eye(3)),),
            "fft.irfftn": (cosmo_object(np.arange(3)),),
            "fft.fftshift": (cosmo_object(np.arange(3)),),
            "fft.ifftshift": (cosmo_object(np.arange(3)),),
            "sort_complex": (cosmo_object(np.arange(3)),),
            "isclose": (cosmo_object(np.arange(3)), cosmo_object(np.arange(3))),
            "allclose": (cosmo_object(np.arange(3)), cosmo_object(np.arange(3))),
            "array_equal": (cosmo_object(np.arange(3)), cosmo_object(np.arange(3))),
            "array_equiv": (cosmo_object(np.arange(3)), cosmo_object(np.arange(3))),
            "linspace": (cq(1), cq(2)),
            "logspace": (cq(1, unit=u.dimensionless), cq(2, unit=u.dimensionless)),
            "geomspace": (cq(1), cq(1)),
            "copyto": (cosmo_object(np.arange(3)), cosmo_object(np.arange(3))),
            "prod": (cosmo_object(np.arange(3)),),
            "var": (cosmo_object(np.arange(3)),),
            "trace": (cosmo_object(np.eye(3)),),
            "percentile": (cosmo_object(np.arange(3)), 30),
            "quantile": (cosmo_object(np.arange(3)), 0.3),
            "nanpercentile": (cosmo_object(np.arange(3)), 30),
            "nanquantile": (cosmo_object(np.arange(3)), 0.3),
            "linalg.det": (cosmo_object(np.eye(3)),),
            "diff": (cosmo_object(np.arange(3)),),
            "ediff1d": (cosmo_object(np.arange(3)),),
            "ptp": (cosmo_object(np.arange(3)),),
            "cumprod": (cosmo_object(np.arange(3)),),
            "pad": (cosmo_object(np.arange(3)), 3),
            "choose": (np.arange(3), cosmo_object(np.eye(3))),
            "insert": (cosmo_object(np.arange(3)), 1, cq(1)),
            "linalg.lstsq": (cosmo_object(np.eye(3)), cosmo_object(np.eye(3))),
            "linalg.solve": (cosmo_object(np.eye(3)), cosmo_object(np.eye(3))),
            "linalg.tensorsolve": (
                cosmo_object(np.eye(24).reshape((6, 4, 2, 3, 4))),
                cosmo_object(np.ones((6, 4))),
            ),
            "linalg.eig": (cosmo_object(np.eye(3)),),
            "linalg.eigh": (cosmo_object(np.eye(3)),),
            "linalg.eigvals": (cosmo_object(np.eye(3)),),
            "linalg.eigvalsh": (cosmo_object(np.eye(3)),),
            "savetxt": (savetxt_file, cosmo_object(np.arange(3))),
            "fill_diagonal": (cosmo_object(np.eye(3)), cosmo_object(np.arange(3))),
            "apply_over_axes": (lambda x, axis: x, cosmo_object(np.eye(3)), (0, 1)),
            "isin": (cosmo_object(np.arange(3)), cosmo_object(np.arange(3))),
            "place": (
                cosmo_object(np.arange(3)),
                np.arange(3) > 0,
                cosmo_object(np.arange(3)),
            ),
            "put": (
                cosmo_object(np.arange(3)),
                np.arange(3),
                cosmo_object(np.arange(3)),
            ),
            "put_along_axis": (
                cosmo_object(np.arange(3)),
                np.arange(3),
                cosmo_object(np.arange(3)),
                0,
            ),
            "putmask": (
                cosmo_object(np.arange(3)),
                np.arange(3),
                cosmo_object(np.arange(3)),
            ),
            "searchsorted": (cosmo_object(np.arange(3)), cosmo_object(np.arange(3))),
            "select": (
                [np.arange(3) < 1, np.arange(3) > 1],
                [cosmo_object(np.arange(3)), cosmo_object(np.arange(3))],
                cq(1),
            ),
            "setdiff1d": (cosmo_object(np.arange(3)), cosmo_object(np.arange(3, 6))),
            "sinc": (cosmo_object(np.arange(3)),),
            "clip": (cosmo_object(np.arange(3)), cq(1), cq(2)),
            "where": (
                cosmo_object(np.arange(3)),
                cosmo_object(np.arange(3)),
                cosmo_object(np.arange(3)),
            ),
            "triu": (cosmo_object(np.ones((3, 3))),),
            "tril": (cosmo_object(np.ones((3, 3))),),
            "einsum": ("ii->i", cosmo_object(np.eye(3))),
            "convolve": (cosmo_object(np.arange(3)), cosmo_object(np.arange(3))),
            "correlate": (cosmo_object(np.arange(3)), cosmo_object(np.arange(3))),
            "tensordot": (cosmo_object(np.eye(3)), cosmo_object(np.eye(3))),
            "unwrap": (cosmo_object(np.arange(3)),),
            "interp": (
                cosmo_object(np.arange(3)),
                cosmo_object(np.arange(3)),
                cosmo_object(np.arange(3)),
            ),
            "array_repr": (cosmo_object(np.arange(3)),),
            "linalg.outer": (cosmo_object(np.arange(3)), cosmo_object(np.arange(3))),
            "trapezoid": (cosmo_object(np.arange(3)),),
            "in1d": (
                cosmo_object(np.arange(3)),
                cosmo_object(np.arange(3)),
            ),  # np deprecated
            "take": (cosmo_object(np.arange(3)), np.arange(3)),
            # FUNCTIONS THAT UNYT DOESN'T HANDLE EXPLICITLY (THEY "JUST WORK"):
            "all": (cosmo_object(np.arange(3)),),
            "amax": (cosmo_object(np.arange(3)),),  # implemented via max
            "amin": (cosmo_object(np.arange(3)),),  # implemented via min
            "angle": (cq(complex(1, 1)),),
            "any": (cosmo_object(np.arange(3)),),
            "append": (cosmo_object(np.arange(3)), cq(1)),
            "apply_along_axis": (lambda x: x, 0, cosmo_object(np.eye(3))),
            "argmax": (cosmo_object(np.arange(3)),),  # implemented via max
            "argmin": (cosmo_object(np.arange(3)),),  # implemented via min
            "argpartition": (
                cosmo_object(np.arange(3)),
                1,
            ),  # implemented via partition
            "argsort": (cosmo_object(np.arange(3)),),  # implemented via sort
            "argwhere": (cosmo_object(np.arange(3)),),
            "array_str": (cosmo_object(np.arange(3)),),
            "atleast_1d": (cosmo_object(np.arange(3)),),
            "atleast_2d": (cosmo_object(np.arange(3)),),
            "atleast_3d": (cosmo_object(np.arange(3)),),
            "average": (cosmo_object(np.arange(3)),),
            "can_cast": (cosmo_object(np.arange(3)), np.float64),
            "common_type": (cosmo_object(np.arange(3)), cosmo_object(np.arange(3))),
            "result_type": (cosmo_object(np.ones(3)), cosmo_object(np.ones(3))),
            "iscomplex": (cosmo_object(np.arange(3)),),
            "iscomplexobj": (cosmo_object(np.arange(3)),),
            "isreal": (cosmo_object(np.arange(3)),),
            "isrealobj": (cosmo_object(np.arange(3)),),
            "nan_to_num": (cosmo_object(np.arange(3)),),
            "nanargmax": (cosmo_object(np.arange(3)),),  # implemented via max
            "nanargmin": (cosmo_object(np.arange(3)),),  # implemented via min
            "nanmax": (cosmo_object(np.arange(3)),),  # implemented via max
            "nanmean": (cosmo_object(np.arange(3)),),  # implemented via mean
            "nanmedian": (cosmo_object(np.arange(3)),),  # implemented via median
            "nanmin": (cosmo_object(np.arange(3)),),  # implemented via min
            "trim_zeros": (cosmo_object(np.arange(3)),),
            "max": (cosmo_object(np.arange(3)),),
            "mean": (cosmo_object(np.arange(3)),),
            "median": (cosmo_object(np.arange(3)),),
            "min": (cosmo_object(np.arange(3)),),
            "ndim": (cosmo_object(np.arange(3)),),
            "shape": (cosmo_object(np.arange(3)),),
            "size": (cosmo_object(np.arange(3)),),
            "sort": (cosmo_object(np.arange(3)),),
            "sum": (cosmo_object(np.arange(3)),),
            "repeat": (cosmo_object(np.arange(3)), 2),
            "tile": (cosmo_object(np.arange(3)), 2),
            "shares_memory": (cosmo_object(np.arange(3)), cosmo_object(np.arange(3))),
            "nonzero": (cosmo_object(np.arange(3)),),
            "count_nonzero": (cosmo_object(np.arange(3)),),
            "flatnonzero": (cosmo_object(np.arange(3)),),
            "isneginf": (cosmo_object(np.arange(3)),),
            "isposinf": (cosmo_object(np.arange(3)),),
            "empty_like": (cosmo_object(np.arange(3)),),
            "full_like": (cosmo_object(np.arange(3)), cq(1)),
            "ones_like": (cosmo_object(np.arange(3)),),
            "zeros_like": (cosmo_object(np.arange(3)),),
            "copy": (cosmo_object(np.arange(3)),),
            "meshgrid": (cosmo_object(np.arange(3)), cosmo_object(np.arange(3))),
            "transpose": (cosmo_object(np.eye(3)),),
            "reshape": (cosmo_object(np.arange(3)), (3,)),
            "resize": (cosmo_object(np.arange(3)), 6),
            "roll": (cosmo_object(np.arange(3)), 1),
            "rollaxis": (cosmo_object(np.arange(3)), 0),
            "rot90": (cosmo_object(np.eye(3)),),
            "expand_dims": (cosmo_object(np.arange(3)), 0),
            "squeeze": (cosmo_object(np.arange(3)),),
            "flip": (cosmo_object(np.eye(3)),),
            "fliplr": (cosmo_object(np.eye(3)),),
            "flipud": (cosmo_object(np.eye(3)),),
            "delete": (cosmo_object(np.arange(3)), 0),
            "partition": (cosmo_object(np.arange(3)), 1),
            "broadcast_to": (cosmo_object(np.arange(3)), 3),
            "broadcast_arrays": (cosmo_object(np.arange(3)),),
            "split": (cosmo_object(np.arange(3)), 1),
            "array_split": (cosmo_object(np.arange(3)), 1),
            "dsplit": (cosmo_object(np.arange(27)).reshape(3, 3, 3), 1),
            "hsplit": (cosmo_object(np.arange(3)), 1),
            "vsplit": (cosmo_object(np.eye(3)), 1),
            "swapaxes": (cosmo_object(np.eye(3)), 0, 1),
            "moveaxis": (cosmo_object(np.eye(3)), 0, 1),
            "nansum": (cosmo_object(np.arange(3)),),  # implemented via sum
            "std": (cosmo_object(np.arange(3)),),
            "nanstd": (cosmo_object(np.arange(3)),),
            "nanvar": (cosmo_object(np.arange(3)),),
            "nanprod": (cosmo_object(np.arange(3)),),
            "diag": (cosmo_object(np.eye(3)),),
            "diag_indices_from": (cosmo_object(np.eye(3)),),
            "diagflat": (cosmo_object(np.eye(3)),),
            "diagonal": (cosmo_object(np.eye(3)),),
            "ravel": (cosmo_object(np.arange(3)),),
            "ravel_multi_index": (np.eye(2, dtype=int), (2, 2)),
            "unravel_index": (np.arange(3), (3,)),
            "fix": (cosmo_object(np.arange(3)),),
            "round": (cosmo_object(np.arange(3)),),  # implemented via around
            "may_share_memory": (
                cosmo_object(np.arange(3)),
                cosmo_object(np.arange(3)),
            ),
            "linalg.matrix_power": (cosmo_object(np.eye(3)), 2),
            "linalg.cholesky": (cosmo_object(np.eye(3)),),
            "linalg.multi_dot": ((cosmo_object(np.eye(3)), cosmo_object(np.eye(3))),),
            "linalg.matrix_rank": (cosmo_object(np.eye(3)),),
            "linalg.qr": (cosmo_object(np.eye(3)),),
            "linalg.slogdet": (cosmo_object(np.eye(3)),),
            "linalg.cond": (cosmo_object(np.eye(3)),),
            "gradient": (cosmo_object(np.arange(3)),),
            "cumsum": (cosmo_object(np.arange(3)),),
            "nancumsum": (cosmo_object(np.arange(3)),),
            "nancumprod": (cosmo_object(np.arange(3)),),
            "bincount": (cosmo_object(np.arange(3)),),
            "unique": (cosmo_object(np.arange(3)),),
            "min_scalar_type": (cosmo_object(np.arange(3)),),
            "extract": (0, cosmo_object(np.arange(3))),
            "setxor1d": (cosmo_object(np.arange(3)), cosmo_object(np.arange(3))),
            "lexsort": (cosmo_object(np.arange(3)),),
            "digitize": (cosmo_object(np.arange(3)), cosmo_object(np.arange(3))),
            "tril_indices_from": (cosmo_object(np.eye(3)),),
            "triu_indices_from": (cosmo_object(np.eye(3)),),
            "imag": (cosmo_object(np.arange(3)),),
            "real": (cosmo_object(np.arange(3)),),
            "real_if_close": (cosmo_object(np.arange(3)),),
            "einsum_path": (
                "ij,jk->ik",
                cosmo_object(np.eye(3)),
                cosmo_object(np.eye(3)),
            ),
            "cov": (cosmo_object(np.arange(3)),),
            "corrcoef": (cosmo_object(np.arange(3)),),
            "compress": (np.zeros(3), cosmo_object(np.arange(3))),
            "take_along_axis": (cosmo_object(np.arange(3)), np.ones(3, dtype=int), 0),
            "linalg.cross": (cosmo_object(np.arange(3)), cosmo_object(np.arange(3))),
            "linalg.diagonal": (cosmo_object(np.eye(3)),),
            "linalg.matmul": (cosmo_object(np.eye(3)), cosmo_object(np.eye(3))),
            "linalg.matrix_norm": (cosmo_object(np.eye(3)),),
            "linalg.matrix_transpose": (cosmo_object(np.eye(3)),),
            "linalg.svdvals": (cosmo_object(np.eye(3)),),
            "linalg.tensordot": (cosmo_object(np.eye(3)), cosmo_object(np.eye(3))),
            "linalg.trace": (cosmo_object(np.eye(3)),),
            "linalg.vecdot": (cosmo_object(np.arange(3)), cosmo_object(np.arange(3))),
            "linalg.vector_norm": (cosmo_object(np.arange(3)),),
            "astype": (cosmo_object(np.arange(3)), float),
            "matrix_transpose": (cosmo_object(np.eye(3)),),
            "unique_all": (cosmo_object(np.arange(3)),),
            "unique_counts": (cosmo_object(np.arange(3)),),
            "unique_inverse": (cosmo_object(np.arange(3)),),
            "unique_values": (cosmo_object(np.arange(3)),),
            "cumulative_sum": (cosmo_object(np.arange(3)),),
            "cumulative_prod": (cosmo_object(np.arange(3)),),
            "unstack": (cosmo_object(np.arange(3)),),
        }
        functions_checked = list()
        bad_funcs = dict()
        for fname, args in functions_to_check.items():
            # ----- this is to be removed ------
            # ---- see test_block_is_broken ----
            if fname == "block":
                # we skip this function due to issue in unyt with unreleased fix
                functions_checked.append(np.block)
                continue
            # ----------------------------------
            ua_args = list()
            for arg in args:
                ua_args.append(arg_to_ua(arg))
            func = getfunc(fname)
            try:
                with warnings.catch_warnings():
                    if "savetxt" in fname:
                        warnings.filterwarnings(
                            action="ignore",
                            category=UserWarning,
                            message="numpy.savetxt does not preserve units",
                        )
                    try:
                        ua_result = func(*ua_args)
                    except:
                        print(f"Crashed in {fname} with unyt input.")
                        raise
            except u.exceptions.UnytError:
                raises_unyt_error = True
            else:
                raises_unyt_error = False
            if "savetxt" in fname and os.path.isfile(savetxt_file):
                os.remove(savetxt_file)
            functions_checked.append(func)
            if raises_unyt_error:
                with pytest.raises(u.exceptions.UnytError):
                    result = func(*args)
                continue
            with warnings.catch_warnings():
                if "savetxt" in fname:
                    warnings.filterwarnings(
                        action="ignore",
                        category=UserWarning,
                        message="numpy.savetxt does not preserve units or cosmo",
                    )
                if "unwrap" in fname:
                    # haven't bothered to pass a cosmo_quantity for period
                    warnings.filterwarnings(
                        action="ignore",
                        category=RuntimeWarning,
                        message="Mixing arguments with and without cosmo_factors",
                    )
                try:
                    result = func(*args)
                except:
                    print(f"Crashed in {fname} with cosmo input.")
                    raise
            if fname.split(".")[-1] in (
                "fill_diagonal",
                "copyto",
                "place",
                "put",
                "put_along_axis",
                "putmask",
            ):
                # treat inplace modified values for relevant functions as result
                result = args[0]
                ua_result = ua_args[0]
            if "savetxt" in fname and os.path.isfile(savetxt_file):
                os.remove(savetxt_file)
            ignore_values = fname in {"empty_like"}  # empty_like has arbitrary data
            try:
                check_result(result, ua_result, ignore_values=ignore_values)
            except AssertionError:
                bad_funcs["np." + fname] = result, ua_result
        if len(bad_funcs) > 0:
            raise AssertionError(
                "Some functions did not return expected types "
                "(obtained, obtained with unyt input): " + str(bad_funcs)
            )
        unchecked_functions = [
            f
            for f in set(_HANDLED_FUNCTIONS) | NOOP_FUNCTIONS
            if f not in functions_checked
        ]
        try:
            assert len(unchecked_functions) == 0
        except AssertionError:
            raise AssertionError(
                "Did not check functions",
                [
                    (".".join((f.__module__, f.__name__)).replace("numpy", "np"))
                    for f in unchecked_functions
                ],
            )

    @pytest.mark.xfail
    def test_block_is_broken(self):
        """
        There is an issue in unyt affecting np.block and fixed in
        https://github.com/yt-project/unyt/pull/571

        When this fix is released:
        - This test will unexpectedly pass (instead of xfailing).
        - Remove lines flagged with a comment in `test_explicitly_handled_funcs`.
        - Remove this test.
        """
        assert isinstance(
            np.block([[cosmo_object(np.arange(3))], [cosmo_object(np.arange(3))]]),
            cosmo_array,
        )

    # the combinations of units and cosmo_factors is nonsense but it's just for testing...
    @pytest.mark.parametrize(
        "func_args",
        (
            (
                np.histogram,
                (
                    cosmo_array(
                        [1, 2, 3],
                        u.m,
                        comoving=False,
                        scale_factor=1.0,
                        scale_exponent=1,
                    ),
                ),
            ),
            (
                np.histogram2d,
                (
                    cosmo_array(
                        [1, 2, 3],
                        u.m,
                        comoving=False,
                        scale_factor=1.0,
                        scale_exponent=1,
                    ),
                    cosmo_array(
                        [1, 2, 3],
                        u.K,
                        comoving=False,
                        scale_factor=1.0,
                        scale_exponent=2,
                    ),
                ),
            ),
            (
                np.histogramdd,
                (
                    [
                        cosmo_array(
                            [1, 2, 3],
                            u.m,
                            comoving=False,
                            scale_factor=1.0,
                            scale_exponent=1,
                        ),
                        cosmo_array(
                            [1, 2, 3],
                            u.K,
                            comoving=False,
                            scale_factor=1.0,
                            scale_exponent=2,
                        ),
                        cosmo_array(
                            [1, 2, 3],
                            u.kg,
                            comoving=False,
                            scale_factor=1.0,
                            scale_exponent=3,
                        ),
                    ],
                ),
            ),
        ),
    )
    @pytest.mark.parametrize(
        "weights",
        (
            None,
            cosmo_array(
                [1, 2, 3], u.s, comoving=False, scale_factor=1.0, scale_exponent=1
            ),
            np.array([1, 2, 3]),
        ),
    )
    @pytest.mark.parametrize("bins_type", ("int", "np", "cosmo_object"))
    @pytest.mark.parametrize("density", (None, True))
    def test_histograms(self, func_args, weights, bins_type, density):
        """
        Test that histograms give sensible output.

        Histograms are tricky with possible density and weights arguments, and the way
        that attributes need validation and propagation between the bins and values.
        They are also commonly used. They therefore need a bespoke test.
        """
        func, args = func_args
        bins = {
            "int": 10,
            "np": [np.linspace(0, 5, 11)] * 3,
            "cosmo_object": [
                cosmo_array(
                    np.linspace(0, 5, 11),
                    u.kpc,
                    comoving=False,
                    scale_factor=1.0,
                    scale_exponent=1,
                ),
                cosmo_array(
                    np.linspace(0, 5, 11),
                    u.K,
                    comoving=False,
                    scale_factor=1.0,
                    scale_exponent=2,
                ),
                cosmo_array(
                    np.linspace(0, 5, 11),
                    u.Msun,
                    comoving=False,
                    scale_factor=1.0,
                    scale_exponent=3,
                ),
            ],
        }[bins_type]
        bins = (
            bins[
                {
                    np.histogram: np.s_[0],
                    np.histogram2d: np.s_[:2],
                    np.histogramdd: np.s_[:],
                }[func]
            ]
            if bins_type in ("np", "cosmo_object")
            else bins
        )
        result = func(*args, bins=bins, density=density, weights=weights)
        ua_args = tuple(
            (
                to_ua(arg)
                if not isinstance(arg, tuple)
                else tuple(to_ua(item) for item in arg)
            )
            for arg in args
        )
        ua_bins = (
            to_ua(bins)
            if not isinstance(bins, tuple)
            else tuple(to_ua(item) for item in bins)
        )
        ua_result = func(
            *ua_args, bins=ua_bins, density=density, weights=to_ua(weights)
        )
        if isinstance(ua_result, tuple):
            assert isinstance(result, tuple)
            assert len(result) == len(ua_result)
            for r, ua_r in zip(result, ua_result):
                check_result(r, ua_r)
        else:
            check_result(result, ua_result)
        if not density and not isinstance(weights, cosmo_array):
            assert not isinstance(result[0], cosmo_array)
        else:
            assert result[0].comoving is False
        if density and not isinstance(weights, cosmo_array):
            assert (
                result[0].cosmo_factor
                == {
                    np.histogram: cosmo_factor(a**-1, 1.0),
                    np.histogram2d: cosmo_factor(a**-3, 1.0),
                    np.histogramdd: cosmo_factor(a**-6, 1.0),
                }[func]
            )
        elif density and isinstance(weights, cosmo_array):
            assert result[0].comoving is False
            assert (
                result[0].cosmo_factor
                == {
                    np.histogram: cosmo_factor(a**0, 1.0),
                    np.histogram2d: cosmo_factor(a**-2, 1.0),
                    np.histogramdd: cosmo_factor(a**-5, 1.0),
                }[func]
            )
        elif not density and isinstance(weights, cosmo_array):
            assert result[0].comoving is False
            assert (
                result[0].cosmo_factor
                == {
                    np.histogram: cosmo_factor(a**1, 1.0),
                    np.histogram2d: cosmo_factor(a**1, 1.0),
                    np.histogramdd: cosmo_factor(a**1, 1.0),
                }[func]
            )
        ret_bins = {
            np.histogram: [result[1]],
            np.histogram2d: result[1:],
            np.histogramdd: result[1],
        }[func]
        for b, expt_cf in zip(
            ret_bins,
            (
                [
                    cosmo_factor(a**1, 1.0),
                    cosmo_factor(a**2, 1.0),
                    cosmo_factor(a**3, 1.0),
                ]
            ),
        ):
            assert b.comoving is False
            assert b.cosmo_factor == expt_cf

    def test_getitem(self):
        """
        Make sure that we don't degrade to an ndarray on slicing.
        """
        assert isinstance(cosmo_object(np.arange(3))[0], cosmo_quantity)

    def test_reshape_to_scalar(self):
        """
        Make sure that we convert to a cosmo_quantity when we reshape to a scalar.
        """
        assert isinstance(cosmo_object(np.ones(1)).reshape(tuple()), cosmo_quantity)

    def test_iter(self):
        """
        Make sure that we get cosmo_quantity's when iterating over a cosmo_array.
        """
        for cq in cosmo_object(np.arange(3)):
            assert isinstance(cq, cosmo_quantity)

    def test_dot(self):
        """
        Make sure that we get a cosmo_array when we use array attribute dot.
        """
        res = cosmo_object(np.arange(3)).dot(cosmo_object(np.arange(3)))
        assert isinstance(res, cosmo_quantity)
        assert res.comoving is False
        assert res.cosmo_factor == cosmo_factor(a**2, 0.5)
        assert res.valid_transform is True


class TestCosmoQuantity:
    """
    Test that the cosmo_quantity class works as desired, mostly around issues converting
    back and forth with cosmo_array.
    """

    @pytest.mark.parametrize(
        "func, args",
        [
            ("astype", (float,)),
            ("in_units", (u.m,)),
            ("byteswap", tuple()),
            ("compress", ([True],)),
            ("flatten", tuple()),
            ("ravel", tuple()),
            ("repeat", (1,)),
            ("reshape", (1,)),
            ("take", ([0],)),
            ("transpose", tuple()),
            ("view", tuple()),
        ],
    )
    def test_propagation_func(self, func, args):
        """
        Test that functions that are supposed to propagate our attributes do so.
        """
        cq = cosmo_quantity(
            1,
            u.m,
            comoving=False,
            scale_factor=1.0,
            scale_exponent=1,
            valid_transform=True,
        )
        res = getattr(cq, func)(*args)
        assert res.comoving is False
        assert res.cosmo_factor == cosmo_factor(a**1, 1.0)
        assert res.valid_transform is True

    def test_round(self):
        """
        Test that attributes propagate through the round builtin.
        """
        cq = cosmo_quantity(
            1.03,
            u.m,
            comoving=False,
            scale_factor=1.0,
            scale_exponent=1,
            valid_transform=True,
        )
        res = round(cq)
        assert res.value == 1.0
        assert res.comoving is False
        assert res.cosmo_factor == cosmo_factor(a**1, 1.0)
        assert res.valid_transform is True

    def test_scalar_return_func(self):
        """
        Make sure that default-wrapped functions that take a cosmo_array and return a
        scalar convert to a cosmo_quantity.
        """
        cosmo_object = cosmo_array(
            np.arange(3),
            u.m,
            comoving=False,
            scale_factor=1.0,
            scale_exponent=1,
            valid_transform=True,
        )
        res = np.min(cosmo_object)
        assert isinstance(res, cosmo_quantity)

    @pytest.mark.parametrize("prop", ["T", "ua", "unit_array"])
    def test_propagation_props(self, prop):
        """
        Test that properties propagate our attributes as intended.
        """
        cq = cosmo_quantity(
            1,
            u.m,
            comoving=False,
            scale_factor=1.0,
            scale_exponent=1,
            valid_transform=True,
        )
        res = getattr(cq, prop)
        assert res.comoving is False
        assert res.cosmo_factor == cosmo_factor(a**1, 1.0)
        assert res.valid_transform is True

    def test_multiply_quantities(self):
        """
        Test multiplying two quantities.
        """
        cq = cosmo_quantity(
            2,
            u.m,
            comoving=False,
            scale_factor=0.5,
            scale_exponent=1,
            valid_transform=True,
        )
        multiplied = cq * cq
        assert type(multiplied) is cosmo_quantity
        assert multiplied.comoving is False
        assert multiplied.cosmo_factor == cosmo_factor(a**2, 0.5)
        assert multiplied.to_value(u.m**2) == 4


class TestCosmoArrayCopy:
    """
    Tests of explicit (deep)copying of cosmo_array.
    """

    def test_copy(self):
        """
        Check that when we copy a cosmo_array it preserves its values and attributes.
        """
        units = u.Mpc
        arr = cosmo_array(
            u.unyt_array(np.ones(5), units=units),
            scale_factor=1.0,
            scale_exponent=1,
            comoving=False,
        )
        copy_arr = copy(arr)
        assert np.allclose(arr.to_value(units), copy_arr.to_value(units))
        assert arr.units == copy_arr.units
        assert arr.cosmo_factor == copy_arr.cosmo_factor
        assert arr.comoving == copy_arr.comoving

    def test_deepcopy(self):
        """
        Check that when we deepcopy a cosmo_array it preserves its values and attributes
        """
        units = u.Mpc
        arr = cosmo_array(
            u.unyt_array(np.ones(5), units=units),
            scale_factor=1.0,
            scale_exponent=1,
            comoving=False,
        )
        copy_arr = deepcopy(arr)
        assert np.allclose(arr.to_value(units), copy_arr.to_value(units))
        assert arr.units == copy_arr.units
        assert arr.cosmo_factor == copy_arr.cosmo_factor
        assert arr.comoving == copy_arr.comoving

    def test_to_cgs(self):
        """
        Check that using to_cgs properly preserves attributes.
        """
        units = u.Mpc
        arr = cosmo_array(
            u.unyt_array(np.ones(5), units=units),
            scale_factor=1.0,
            scale_exponent=1,
            comoving=False,
        )
        cgs_arr = arr.in_cgs()
        assert np.allclose(arr.to_value(u.cm), cgs_arr.to_value(u.cm))
        assert cgs_arr.units == u.cm
        assert cgs_arr.cosmo_factor == arr.cosmo_factor
        assert cgs_arr.comoving == arr.comoving


class TestMultiplicationByUnyt:
    @pytest.mark.parametrize(
        "cosmo_object",
        [
            cosmo_array(
                np.ones(3), u.Mpc, comoving=True, scale_factor=1.0, scale_exponent=1
            ),
            cosmo_quantity(
                np.ones(1), u.Mpc, comoving=True, scale_factor=1.0, scale_exponent=1
            ),
        ],
    )
    def test_multiplication_by_unyt(self, cosmo_object):
        """
        We desire consistent behaviour for example for `cosmo_array(...) * (1 * u.Mpc)` as
        for `cosmo_array(...) * u.Mpc`.
        """

        lmultiplied_by_quantity = cosmo_object * (
            1 * u.Mpc
        )  # parentheses very important here
        lmultiplied_by_unyt = cosmo_object * u.Mpc
        assert isinstance(lmultiplied_by_quantity, cosmo_array)
        assert isinstance(lmultiplied_by_unyt, cosmo_array)
        assert lmultiplied_by_unyt.comoving == lmultiplied_by_quantity.comoving
        assert np.allclose(
            lmultiplied_by_unyt.to_value(lmultiplied_by_quantity.units),
            lmultiplied_by_quantity.to_value(lmultiplied_by_quantity.units),
        )

        ldivided_by_quantity = cosmo_object / (
            1 * u.Mpc
        )  # parentheses very important here
        ldivided_by_unyt = cosmo_object / u.Mpc
        assert isinstance(ldivided_by_quantity, cosmo_array)
        assert isinstance(ldivided_by_unyt, cosmo_array)
        assert ldivided_by_unyt.comoving == ldivided_by_quantity.comoving
        assert np.allclose(
            ldivided_by_unyt.to_value(ldivided_by_quantity.units),
            ldivided_by_quantity.to_value(ldivided_by_quantity.units),
        )

        rmultiplied_by_quantity = (
            1 * u.Mpc
        ) * cosmo_object  # parentheses very important here
        assert rmultiplied_by_quantity.comoving
        rmultiplied_by_unyt = u.Mpc * cosmo_object
        assert isinstance(rmultiplied_by_quantity, cosmo_array)
        assert isinstance(rmultiplied_by_unyt, cosmo_array)
        assert rmultiplied_by_unyt.comoving == rmultiplied_by_quantity.comoving
        assert np.allclose(
            rmultiplied_by_unyt.to_value(rmultiplied_by_quantity.units),
            rmultiplied_by_quantity.to_value(rmultiplied_by_quantity.units),
        )

<<<<<<< HEAD
        rdivided_by_quantity = (
            1 * u.Mpc
        ) / cosmo_object  # parentheses very important here
        rdivided_by_unyt = u.Mpc / cosmo_object
        assert isinstance(rdivided_by_quantity, cosmo_array)
        assert isinstance(rdivided_by_unyt, cosmo_array)
        assert rdivided_by_unyt.comoving == rdivided_by_quantity.comoving
        assert np.allclose(
            rdivided_by_unyt.to_value(rdivided_by_quantity.units),
            rdivided_by_quantity.to_value(rdivided_by_quantity.units),
        )
=======
        for multiplied_by_unyt in (rmultiplied_by_unyt, rdivided_by_unyt):
            assert isinstance(multiplied_by_quantity, cosmo_array)
            assert isinstance(multiplied_by_unyt, cosmo_array)
            assert np.allclose(
                multiplied_by_unyt.to_value(multiplied_by_quantity.units),
                multiplied_by_quantity.to_value(multiplied_by_quantity.units),
            )


class TestPickle:
    """
    Test that the cosmo_array attributes survive being pickled and unpickled.
    """

    def test_pickle(self):
        attrs = {
            "comoving": False,
            "cosmo_factor": cosmo_factor(a ** 1, 0.5),
            "compression": "FMantissa9",
            "valid_transform": True,
        }
        ca = cosmo_array([123, 456], u.Mpc, **attrs)
        try:
            with open("ca.pkl", "wb") as pickle_handle:
                pickle.dump(ca, pickle_handle)
            with open("ca.pkl", "rb") as pickle_handle:
                unpickled_ca = pickle.load(pickle_handle)
        finally:
            if os.path.isfile("ca.pkl"):
                os.remove("ca.pkl")
        for attr_name, attr_value in attrs.items():
            assert getattr(unpickled_ca, attr_name) == attr_value
>>>>>>> 33cf0a53
<|MERGE_RESOLUTION|>--- conflicted
+++ resolved
@@ -1178,32 +1178,16 @@
         rmultiplied_by_quantity = (
             1 * u.Mpc
         ) * cosmo_object  # parentheses very important here
-        assert rmultiplied_by_quantity.comoving
         rmultiplied_by_unyt = u.Mpc * cosmo_object
-        assert isinstance(rmultiplied_by_quantity, cosmo_array)
-        assert isinstance(rmultiplied_by_unyt, cosmo_array)
-        assert rmultiplied_by_unyt.comoving == rmultiplied_by_quantity.comoving
-        assert np.allclose(
-            rmultiplied_by_unyt.to_value(rmultiplied_by_quantity.units),
-            rmultiplied_by_quantity.to_value(rmultiplied_by_quantity.units),
-        )
-
-<<<<<<< HEAD
         rdivided_by_quantity = (
             1 * u.Mpc
         ) / cosmo_object  # parentheses very important here
         rdivided_by_unyt = u.Mpc / cosmo_object
-        assert isinstance(rdivided_by_quantity, cosmo_array)
-        assert isinstance(rdivided_by_unyt, cosmo_array)
-        assert rdivided_by_unyt.comoving == rdivided_by_quantity.comoving
-        assert np.allclose(
-            rdivided_by_unyt.to_value(rdivided_by_quantity.units),
-            rdivided_by_quantity.to_value(rdivided_by_quantity.units),
-        )
-=======
+        assert rmultiplied_by_quantity.comoving
         for multiplied_by_unyt in (rmultiplied_by_unyt, rdivided_by_unyt):
             assert isinstance(multiplied_by_quantity, cosmo_array)
             assert isinstance(multiplied_by_unyt, cosmo_array)
+            assert multiplied_by_unyt.comoving == multiplied_by_quantity.comoving
             assert np.allclose(
                 multiplied_by_unyt.to_value(multiplied_by_quantity.units),
                 multiplied_by_quantity.to_value(multiplied_by_quantity.units),
@@ -1232,5 +1216,4 @@
             if os.path.isfile("ca.pkl"):
                 os.remove("ca.pkl")
         for attr_name, attr_value in attrs.items():
-            assert getattr(unpickled_ca, attr_name) == attr_value
->>>>>>> 33cf0a53
+            assert getattr(unpickled_ca, attr_name) == attr_value