"""
Tests the initialisation of a cosmo_array.
"""

import pytest
import os
import warnings
import numpy as np
import unyt as u
<<<<<<< HEAD
from swiftsimio.objects import cosmo_array, cosmo_quantity, cosmo_factor, a

savetxt_file = "saved_array.txt"


def getfunc(fname):
    func = np
    for attr in fname.split("."):
        func = getattr(func, attr)
    return func


def ca(x, unit=u.Mpc):
    return cosmo_array(x, unit, comoving=False, cosmo_factor=cosmo_factor(a ** 1, 0.5))


def cq(x, unit=u.Mpc):
    return cosmo_quantity(
        x, unit, comoving=False, cosmo_factor=cosmo_factor(a ** 1, 0.5)
    )


def arg_to_ua(arg):
    if type(arg) in (list, tuple):
        return type(arg)([arg_to_ua(a) for a in arg])
    else:
        return to_ua(arg)


def to_ua(x):
    return u.unyt_array(x) if hasattr(x, "comoving") else x


def check_result(x_c, x_u, ignore_values=False):
    if x_u is None:
        assert x_c is None
        return
    if isinstance(x_u, str):
        assert isinstance(x_c, str)
        return
    if isinstance(x_u, type) or isinstance(x_u, np.dtype):
        assert x_u == x_c
        return
    if type(x_u) in (list, tuple):
        assert type(x_u) is type(x_c)
        assert len(x_u) == len(x_c)
        for x_c_i, x_u_i in zip(x_c, x_u):
            check_result(x_c_i, x_u_i)
            return
    # careful, unyt_quantity is a subclass of unyt_array:
    if isinstance(x_u, u.unyt_quantity):
        assert isinstance(x_c, cosmo_quantity)
    elif isinstance(x_u, u.unyt_array):
        assert isinstance(x_c, cosmo_array) and not isinstance(x_c, cosmo_quantity)
    else:
        assert not isinstance(x_c, cosmo_array)
        if not ignore_values:
            assert np.allclose(x_c, x_u)
        return
    assert x_c.units == x_u.units
    if not ignore_values:
        assert np.allclose(x_c.to_value(x_c.units), x_u.to_value(x_u.units))
    if isinstance(x_c, cosmo_array):  # includes cosmo_quantity
        assert x_c.comoving is False
        if x_c.units != u.dimensionless:
            assert x_c.cosmo_factor is not None
    return
=======
from swiftsimio.objects import cosmo_array, cosmo_factor, a
from copy import copy, deepcopy
>>>>>>> c2a43ff1


class TestCosmoArrayInit:
    def test_init_from_ndarray(self):
        arr = cosmo_array(
            np.ones(5),
            units=u.Mpc,
            cosmo_factor=cosmo_factor(a ** 1, 1),
            comoving=False,
        )
        assert hasattr(arr, "cosmo_factor")
        assert hasattr(arr, "comoving")
        assert isinstance(arr, cosmo_array)

    def test_init_from_list(self):
        arr = cosmo_array(
            [1, 1, 1, 1, 1],
            units=u.Mpc,
            cosmo_factor=cosmo_factor(a ** 1, 1),
            comoving=False,
        )
        assert hasattr(arr, "cosmo_factor")
        assert hasattr(arr, "comoving")
        assert isinstance(arr, cosmo_array)

    def test_init_from_unyt_array(self):
        arr = cosmo_array(
            u.unyt_array(np.ones(5), units=u.Mpc),
            cosmo_factor=cosmo_factor(a ** 1, 1),
            comoving=False,
        )
        assert hasattr(arr, "cosmo_factor")
        assert hasattr(arr, "comoving")
        assert isinstance(arr, cosmo_array)

    def test_init_from_list_of_unyt_arrays(self):
        arr = cosmo_array(
            [u.unyt_array(1, units=u.Mpc) for _ in range(5)],
            cosmo_factor=cosmo_factor(a ** 1, 1),
            comoving=False,
        )
        assert hasattr(arr, "cosmo_factor")
        assert hasattr(arr, "comoving")
        assert isinstance(arr, cosmo_array)

<<<<<<< HEAD
    def test_init_from_list_of_cosmo_arrays(self):
        arr = cosmo_array(
            [
                cosmo_array(
                    [1],
                    units=u.Mpc,
                    comoving=False,
                    cosmo_factor=cosmo_factor(a ** 1, 1),
                )
                for _ in range(5)
            ]
        )
        assert isinstance(arr, cosmo_array)
        assert hasattr(arr, "cosmo_factor") and arr.cosmo_factor == cosmo_factor(
            a ** 1, 1
        )
        assert hasattr(arr, "comoving") and arr.comoving is False


class TestNumpyFunctions:
    def test_explicitly_handled_funcs(self):
        """
        Make sure we at least handle everything that unyt does, and anything that
        'just worked' for unyt but that we need to handle by hand.
        """
        from unyt._array_functions import _HANDLED_FUNCTIONS
        from unyt.tests.test_array_functions import NOOP_FUNCTIONS

        functions_to_check = {
            # FUNCTIONS UNYT HANDLES EXPLICITLY:
            "array2string": (ca(np.arange(3)),),
            "dot": (ca(np.arange(3)), ca(np.arange(3))),
            "vdot": (ca(np.arange(3)), ca(np.arange(3))),
            "inner": (ca(np.arange(3)), ca(np.arange(3))),
            "outer": (ca(np.arange(3)), ca(np.arange(3))),
            "kron": (ca(np.arange(3)), ca(np.arange(3))),
            "histogram_bin_edges": (ca(np.arange(3)),),
            "linalg.inv": (ca(np.eye(3)),),
            "linalg.tensorinv": (ca(np.eye(9).reshape((3, 3, 3, 3))),),
            "linalg.pinv": (ca(np.eye(3)),),
            "linalg.svd": (ca(np.eye(3)),),
            "histogram": (ca(np.arange(3)),),
            "histogram2d": (ca(np.arange(3)), ca(np.arange(3))),
            "histogramdd": (ca(np.arange(3)).reshape((1, 3)),),
            "concatenate": (ca(np.eye(3)),),
            "cross": (ca(np.arange(3)), ca(np.arange(3))),
            "intersect1d": (ca(np.arange(3)), ca(np.arange(3))),
            "union1d": (ca(np.arange(3)), ca(np.arange(3))),
            "linalg.norm": (ca(np.arange(3)),),
            "vstack": (ca(np.arange(3)),),
            "hstack": (ca(np.arange(3)),),
            "dstack": (ca(np.arange(3)),),
            "column_stack": (ca(np.arange(3)),),
            "stack": (ca(np.arange(3)),),
            "around": (ca(np.arange(3)),),
            "block": ([[ca(np.arange(3))], [ca(np.arange(3))]],),
            "fft.fft": (ca(np.arange(3)),),
            "fft.fft2": (ca(np.eye(3)),),
            "fft.fftn": (ca(np.arange(3)),),
            "fft.hfft": (ca(np.arange(3)),),
            "fft.rfft": (ca(np.arange(3)),),
            "fft.rfft2": (ca(np.eye(3)),),
            "fft.rfftn": (ca(np.arange(3)),),
            "fft.ifft": (ca(np.arange(3)),),
            "fft.ifft2": (ca(np.eye(3)),),
            "fft.ifftn": (ca(np.arange(3)),),
            "fft.ihfft": (ca(np.arange(3)),),
            "fft.irfft": (ca(np.arange(3)),),
            "fft.irfft2": (ca(np.eye(3)),),
            "fft.irfftn": (ca(np.arange(3)),),
            "fft.fftshift": (ca(np.arange(3)),),
            "fft.ifftshift": (ca(np.arange(3)),),
            "sort_complex": (ca(np.arange(3)),),
            "isclose": (ca(np.arange(3)), ca(np.arange(3))),
            "allclose": (ca(np.arange(3)), ca(np.arange(3))),
            "array_equal": (ca(np.arange(3)), ca(np.arange(3))),
            "array_equiv": (ca(np.arange(3)), ca(np.arange(3))),
            "linspace": (cq(1), cq(2)),
            "logspace": (cq(1, unit=u.dimensionless), cq(2, unit=u.dimensionless)),
            "geomspace": (cq(1), cq(1)),
            "copyto": (ca(np.arange(3)), ca(np.arange(3))),
            "prod": (ca(np.arange(3)),),
            "var": (ca(np.arange(3)),),
            "trace": (ca(np.eye(3)),),
            "percentile": (ca(np.arange(3)), 30),
            "quantile": (ca(np.arange(3)), 0.3),
            "nanpercentile": (ca(np.arange(3)), 30),
            "nanquantile": (ca(np.arange(3)), 0.3),
            "linalg.det": (ca(np.eye(3)),),
            "diff": (ca(np.arange(3)),),
            "ediff1d": (ca(np.arange(3)),),
            "ptp": (ca(np.arange(3)),),
            "cumprod": (ca(np.arange(3)),),
            "pad": (ca(np.arange(3)), 3),
            "choose": (np.arange(3), ca(np.eye(3))),
            "insert": (ca(np.arange(3)), 1, cq(1)),
            "linalg.lstsq": (ca(np.eye(3)), ca(np.eye(3))),
            "linalg.solve": (ca(np.eye(3)), ca(np.eye(3))),
            "linalg.tensorsolve": (
                ca(np.eye(24).reshape((6, 4, 2, 3, 4))),
                ca(np.ones((6, 4))),
            ),
            "linalg.eig": (ca(np.eye(3)),),
            "linalg.eigh": (ca(np.eye(3)),),
            "linalg.eigvals": (ca(np.eye(3)),),
            "linalg.eigvalsh": (ca(np.eye(3)),),
            "savetxt": (savetxt_file, ca(np.arange(3))),
            "fill_diagonal": (ca(np.eye(3)), ca(np.arange(3))),
            "apply_over_axes": (lambda x, axis: x, ca(np.eye(3)), (0, 1)),
            "isin": (ca(np.arange(3)), ca(np.arange(3))),
            "place": (ca(np.arange(3)), np.arange(3) > 0, ca(np.arange(3))),
            "put": (ca(np.arange(3)), np.arange(3), ca(np.arange(3))),
            "put_along_axis": (ca(np.arange(3)), np.arange(3), ca(np.arange(3)), 0),
            "putmask": (ca(np.arange(3)), np.arange(3), ca(np.arange(3))),
            "searchsorted": (ca(np.arange(3)), ca(np.arange(3))),
            "select": (
                [np.arange(3) < 1, np.arange(3) > 1],
                [ca(np.arange(3)), ca(np.arange(3))],
                cq(1),
            ),
            "setdiff1d": (ca(np.arange(3)), ca(np.arange(3, 6))),
            "sinc": (ca(np.arange(3)),),
            "clip": (ca(np.arange(3)), cq(1), cq(2)),
            "where": (ca(np.arange(3)), ca(np.arange(3)), ca(np.arange(3))),
            "triu": (ca(np.ones((3, 3))),),
            "tril": (ca(np.ones((3, 3))),),
            "einsum": ("ii->i", ca(np.eye(3))),
            "convolve": (ca(np.arange(3)), ca(np.arange(3))),
            "correlate": (ca(np.arange(3)), ca(np.arange(3))),
            "tensordot": (ca(np.eye(3)), ca(np.eye(3))),
            "unwrap": (ca(np.arange(3)),),
            "interp": (ca(np.arange(3)), ca(np.arange(3)), ca(np.arange(3))),
            "array_repr": (ca(np.arange(3)),),
            "linalg.outer": (ca(np.arange(3)), ca(np.arange(3))),
            "trapezoid": (ca(np.arange(3)),),
            "in1d": (ca(np.arange(3)), ca(np.arange(3))),  # np deprecated
            "take": (ca(np.arange(3)), np.arange(3)),
            # FUNCTIONS THAT UNYT DOESN'T HANDLE EXPLICITLY (THEY "JUST WORK"):
            "all": (ca(np.arange(3)),),
            "amax": (ca(np.arange(3)),),  # implemented via max
            "amin": (ca(np.arange(3)),),  # implemented via min
            "angle": (cq(complex(1, 1)),),
            "any": (ca(np.arange(3)),),
            "append": (ca(np.arange(3)), cq(1)),
            "apply_along_axis": (lambda x: x, 0, ca(np.eye(3))),
            "argmax": (ca(np.arange(3)),),  # implemented via max
            "argmin": (ca(np.arange(3)),),  # implemented via min
            "argpartition": (ca(np.arange(3)), 1),  # implemented via partition
            "argsort": (ca(np.arange(3)),),  # implemented via sort
            "argwhere": (ca(np.arange(3)),),
            "array_str": (ca(np.arange(3)),),
            "atleast_1d": (ca(np.arange(3)),),
            "atleast_2d": (ca(np.arange(3)),),
            "atleast_3d": (ca(np.arange(3)),),
            "average": (ca(np.arange(3)),),
            "can_cast": (ca(np.arange(3)), np.float64),
            "common_type": (ca(np.arange(3)), ca(np.arange(3))),
            "result_type": (ca(np.ones(3)), ca(np.ones(3))),
            "iscomplex": (ca(np.arange(3)),),
            "iscomplexobj": (ca(np.arange(3)),),
            "isreal": (ca(np.arange(3)),),
            "isrealobj": (ca(np.arange(3)),),
            "nan_to_num": (ca(np.arange(3)),),
            "nanargmax": (ca(np.arange(3)),),  # implemented via max
            "nanargmin": (ca(np.arange(3)),),  # implemented via min
            "nanmax": (ca(np.arange(3)),),  # implemented via max
            "nanmean": (ca(np.arange(3)),),  # implemented via mean
            "nanmedian": (ca(np.arange(3)),),  # implemented via median
            "nanmin": (ca(np.arange(3)),),  # implemented via min
            "trim_zeros": (ca(np.arange(3)),),
            "max": (ca(np.arange(3)),),
            "mean": (ca(np.arange(3)),),
            "median": (ca(np.arange(3)),),
            "min": (ca(np.arange(3)),),
            "ndim": (ca(np.arange(3)),),
            "shape": (ca(np.arange(3)),),
            "size": (ca(np.arange(3)),),
            "sort": (ca(np.arange(3)),),
            "sum": (ca(np.arange(3)),),
            "repeat": (ca(np.arange(3)), 2),
            "tile": (ca(np.arange(3)), 2),
            "shares_memory": (ca(np.arange(3)), ca(np.arange(3))),
            "nonzero": (ca(np.arange(3)),),
            "count_nonzero": (ca(np.arange(3)),),
            "flatnonzero": (ca(np.arange(3)),),
            "isneginf": (ca(np.arange(3)),),
            "isposinf": (ca(np.arange(3)),),
            "empty_like": (ca(np.arange(3)),),
            "full_like": (ca(np.arange(3)), cq(1)),
            "ones_like": (ca(np.arange(3)),),
            "zeros_like": (ca(np.arange(3)),),
            "copy": (ca(np.arange(3)),),
            "meshgrid": (ca(np.arange(3)), ca(np.arange(3))),
            "transpose": (ca(np.eye(3)),),
            "reshape": (ca(np.arange(3)), (3,)),
            "resize": (ca(np.arange(3)), 6),
            "roll": (ca(np.arange(3)), 1),
            "rollaxis": (ca(np.arange(3)), 0),
            "rot90": (ca(np.eye(3)),),
            "expand_dims": (ca(np.arange(3)), 0),
            "squeeze": (ca(np.arange(3)),),
            "flip": (ca(np.eye(3)),),
            "fliplr": (ca(np.eye(3)),),
            "flipud": (ca(np.eye(3)),),
            "delete": (ca(np.arange(3)), 0),
            "partition": (ca(np.arange(3)), 1),
            "broadcast_to": (ca(np.arange(3)), 3),
            "broadcast_arrays": (ca(np.arange(3)),),
            "split": (ca(np.arange(3)), 1),
            "array_split": (ca(np.arange(3)), 1),
            "dsplit": (ca(np.arange(27)).reshape(3, 3, 3), 1),
            "hsplit": (ca(np.arange(3)), 1),
            "vsplit": (ca(np.eye(3)), 1),
            "swapaxes": (ca(np.eye(3)), 0, 1),
            "moveaxis": (ca(np.eye(3)), 0, 1),
            "nansum": (ca(np.arange(3)),),  # implemented via sum
            "std": (ca(np.arange(3)),),
            "nanstd": (ca(np.arange(3)),),
            "nanvar": (ca(np.arange(3)),),
            "nanprod": (ca(np.arange(3)),),
            "diag": (ca(np.eye(3)),),
            "diag_indices_from": (ca(np.eye(3)),),
            "diagflat": (ca(np.eye(3)),),
            "diagonal": (ca(np.eye(3)),),
            "ravel": (ca(np.arange(3)),),
            "ravel_multi_index": (np.eye(2, dtype=int), (2, 2)),
            "unravel_index": (np.arange(3), (3,)),
            "fix": (ca(np.arange(3)),),
            "round": (ca(np.arange(3)),),  # implemented via around
            "may_share_memory": (ca(np.arange(3)), ca(np.arange(3))),
            "linalg.matrix_power": (ca(np.eye(3)), 2),
            "linalg.cholesky": (ca(np.eye(3)),),
            "linalg.multi_dot": ((ca(np.eye(3)), ca(np.eye(3))),),
            "linalg.matrix_rank": (ca(np.eye(3)),),
            "linalg.qr": (ca(np.eye(3)),),
            "linalg.slogdet": (ca(np.eye(3)),),
            "linalg.cond": (ca(np.eye(3)),),
            "gradient": (ca(np.arange(3)),),
            "cumsum": (ca(np.arange(3)),),
            "nancumsum": (ca(np.arange(3)),),
            "nancumprod": (ca(np.arange(3)),),
            "bincount": (ca(np.arange(3)),),
            "unique": (ca(np.arange(3)),),
            "min_scalar_type": (ca(np.arange(3)),),
            "extract": (0, ca(np.arange(3))),
            "setxor1d": (ca(np.arange(3)), ca(np.arange(3))),
            "lexsort": (ca(np.arange(3)),),
            "digitize": (ca(np.arange(3)), ca(np.arange(3))),
            "tril_indices_from": (ca(np.eye(3)),),
            "triu_indices_from": (ca(np.eye(3)),),
            "imag": (ca(np.arange(3)),),
            "real": (ca(np.arange(3)),),
            "real_if_close": (ca(np.arange(3)),),
            "einsum_path": ("ij,jk->ik", ca(np.eye(3)), ca(np.eye(3))),
            "cov": (ca(np.arange(3)),),
            "corrcoef": (ca(np.arange(3)),),
            "compress": (np.zeros(3), ca(np.arange(3))),
            "take_along_axis": (ca(np.arange(3)), np.ones(3, dtype=int), 0),
            "linalg.cross": (ca(np.arange(3)), ca(np.arange(3))),
            "linalg.diagonal": (ca(np.eye(3)),),
            "linalg.matmul": (ca(np.eye(3)), ca(np.eye(3))),
            "linalg.matrix_norm": (ca(np.eye(3)),),
            "linalg.matrix_transpose": (ca(np.eye(3)),),
            "linalg.svdvals": (ca(np.eye(3)),),
            "linalg.tensordot": (ca(np.eye(3)), ca(np.eye(3))),
            "linalg.trace": (ca(np.eye(3)),),
            "linalg.vecdot": (ca(np.arange(3)), ca(np.arange(3))),
            "linalg.vector_norm": (ca(np.arange(3)),),
            "astype": (ca(np.arange(3)), float),
            "matrix_transpose": (ca(np.eye(3)),),
            "unique_all": (ca(np.arange(3)),),
            "unique_counts": (ca(np.arange(3)),),
            "unique_inverse": (ca(np.arange(3)),),
            "unique_values": (ca(np.arange(3)),),
            "cumulative_sum": (ca(np.arange(3)),),
            "cumulative_prod": (ca(np.arange(3)),),
            "unstack": (ca(np.arange(3)),),
        }
        functions_checked = list()
        bad_funcs = dict()
        for fname, args in functions_to_check.items():
            ua_args = list()
            for arg in args:
                ua_args.append(arg_to_ua(arg))
            func = getfunc(fname)
            try:
                with warnings.catch_warnings():
                    if "savetxt" in fname:
                        warnings.filterwarnings(
                            action="ignore",
                            category=UserWarning,
                            message="numpy.savetxt does not preserve units",
                        )
                    ua_result = func(*ua_args)
            except u.exceptions.UnytError:
                raises_unyt_error = True
            else:
                raises_unyt_error = False
            if "savetxt" in fname and os.path.isfile(savetxt_file):
                os.remove(savetxt_file)
            functions_checked.append(func)
            if raises_unyt_error:
                with pytest.raises(u.exceptions.UnytError):
                    result = func(*args)
                continue
            with warnings.catch_warnings():
                if "savetxt" in fname:
                    warnings.filterwarnings(
                        action="ignore",
                        category=UserWarning,
                        message="numpy.savetxt does not preserve units or cosmo",
                    )
                if "unwrap" in fname:
                    # haven't bothered to pass a cosmo_quantity for period
                    warnings.filterwarnings(
                        action="ignore",
                        category=RuntimeWarning,
                        message="Mixing arguments with and without cosmo_factors",
                    )
                result = func(*args)
            if fname.split(".")[-1] in (
                "fill_diagonal",
                "copyto",
                "place",
                "put",
                "put_along_axis",
                "putmask",
            ):
                # treat inplace modified values for relevant functions as result
                result = args[0]
                ua_result = ua_args[0]
            if "savetxt" in fname and os.path.isfile(savetxt_file):
                os.remove(savetxt_file)
            ignore_values = fname in {"empty_like"}  # empty_like has arbitrary data
            try:
                check_result(result, ua_result, ignore_values=ignore_values)
            except AssertionError:
                bad_funcs["np." + fname] = result, ua_result
        if len(bad_funcs) > 0:
            raise AssertionError(
                "Some functions did not return expected types "
                "(obtained, obtained with unyt input): " + str(bad_funcs)
            )
        unchecked_functions = [
            f
            for f in set(_HANDLED_FUNCTIONS) | NOOP_FUNCTIONS
            if f not in functions_checked
        ]
        try:
            assert len(unchecked_functions) == 0
        except AssertionError:
            raise AssertionError(
                "Did not check functions",
                [
                    (".".join((f.__module__, f.__name__)).replace("numpy", "np"))
                    for f in unchecked_functions
                ],
            )

    # the combinations of units and cosmo_factors is nonsense but it's just for testing...
    @pytest.mark.parametrize(
        "func_args",
        (
            (
                np.histogram,
                (
                    cosmo_array(
                        [1, 2, 3],
                        u.m,
                        comoving=False,
                        cosmo_factor=cosmo_factor(a ** 1, 1.0),
                    ),
                ),
            ),
            (
                np.histogram2d,
                (
                    cosmo_array(
                        [1, 2, 3],
                        u.m,
                        comoving=False,
                        cosmo_factor=cosmo_factor(a ** 1, 1.0),
                    ),
                    cosmo_array(
                        [1, 2, 3],
                        u.K,
                        comoving=False,
                        cosmo_factor=cosmo_factor(a ** 2, 1.0),
                    ),
                ),
            ),
            (
                np.histogramdd,
                (
                    [
                        cosmo_array(
                            [1, 2, 3],
                            u.m,
                            comoving=False,
                            cosmo_factor=cosmo_factor(a ** 1, 1.0),
                        ),
                        cosmo_array(
                            [1, 2, 3],
                            u.K,
                            comoving=False,
                            cosmo_factor=cosmo_factor(a ** 2, 1.0),
                        ),
                        cosmo_array(
                            [1, 2, 3],
                            u.kg,
                            comoving=False,
                            cosmo_factor=cosmo_factor(a ** 3, 1.0),
                        ),
                    ],
                ),
            ),
        ),
    )
    @pytest.mark.parametrize(
        "weights",
        (
            None,
            cosmo_array(
                [1, 2, 3], u.s, comoving=False, cosmo_factor=cosmo_factor(a ** 1, 1.0)
            ),
            np.array([1, 2, 3]),
        ),
    )
    @pytest.mark.parametrize("bins_type", ("int", "np", "ca"))
    @pytest.mark.parametrize("density", (None, True))
    def test_histograms(self, func_args, weights, bins_type, density):
        func, args = func_args
        bins = {
            "int": 10,
            "np": [np.linspace(0, 5, 11)] * 3,
            "ca": [
                cosmo_array(
                    np.linspace(0, 5, 11),
                    u.kpc,
                    comoving=False,
                    cosmo_factor=cosmo_factor(a ** 1, 1.0),
                ),
                cosmo_array(
                    np.linspace(0, 5, 11),
                    u.K,
                    comoving=False,
                    cosmo_factor=cosmo_factor(a ** 2, 1.0),
                ),
                cosmo_array(
                    np.linspace(0, 5, 11),
                    u.Msun,
                    comoving=False,
                    cosmo_factor=cosmo_factor(a ** 3, 1.0),
                ),
            ],
        }[bins_type]
        bins = (
            bins[
                {
                    np.histogram: np.s_[0],
                    np.histogram2d: np.s_[:2],
                    np.histogramdd: np.s_[:],
                }[func]
            ]
            if bins_type in ("np", "ca")
            else bins
        )
        result = func(*args, bins=bins, density=density, weights=weights)
        ua_args = tuple(
            (
                to_ua(arg)
                if not isinstance(arg, tuple)
                else tuple(to_ua(item) for item in arg)
            )
            for arg in args
        )
        ua_bins = (
            to_ua(bins)
            if not isinstance(bins, tuple)
            else tuple(to_ua(item) for item in bins)
        )
        ua_result = func(
            *ua_args, bins=ua_bins, density=density, weights=to_ua(weights)
        )
        if isinstance(ua_result, tuple):
            assert isinstance(result, tuple)
            assert len(result) == len(ua_result)
            for r, ua_r in zip(result, ua_result):
                check_result(r, ua_r)
        else:
            check_result(result, ua_result)
        if not density and not isinstance(weights, cosmo_array):
            assert not isinstance(result[0], cosmo_array)
        else:
            assert result[0].comoving is False
        if density and not isinstance(weights, cosmo_array):
            assert (
                result[0].cosmo_factor
                == {
                    np.histogram: cosmo_factor(a ** -1, 1.0),
                    np.histogram2d: cosmo_factor(a ** -3, 1.0),
                    np.histogramdd: cosmo_factor(a ** -6, 1.0),
                }[func]
            )
        elif density and isinstance(weights, cosmo_array):
            assert result[0].comoving is False
            assert (
                result[0].cosmo_factor
                == {
                    np.histogram: cosmo_factor(a ** 0, 1.0),
                    np.histogram2d: cosmo_factor(a ** -2, 1.0),
                    np.histogramdd: cosmo_factor(a ** -5, 1.0),
                }[func]
            )
        elif not density and isinstance(weights, cosmo_array):
            assert result[0].comoving is False
            assert (
                result[0].cosmo_factor
                == {
                    np.histogram: cosmo_factor(a ** 1, 1.0),
                    np.histogram2d: cosmo_factor(a ** 1, 1.0),
                    np.histogramdd: cosmo_factor(a ** 1, 1.0),
                }[func]
            )
        ret_bins = {
            np.histogram: [result[1]],
            np.histogram2d: result[1:],
            np.histogramdd: result[1],
        }[func]
        for b, expt_cf in zip(
            ret_bins,
            (
                [
                    cosmo_factor(a ** 1, 1.0),
                    cosmo_factor(a ** 2, 1.0),
                    cosmo_factor(a ** 3, 1.0),
                ]
            ),
        ):
            assert b.comoving is False
            assert b.cosmo_factor == expt_cf

    def test_getitem(self):
        assert isinstance(ca(np.arange(3))[0], cosmo_quantity)

    def test_reshape_to_scalar(self):
        assert isinstance(ca(np.ones(1)).reshape(tuple()), cosmo_quantity)

    def test_iter(self):
        for cq in ca(np.arange(3)):
            assert isinstance(cq, cosmo_quantity)


class TestCosmoQuantity:
    @pytest.mark.parametrize(
        "func, args",
        [
            ("astype", (float,)),
            ("in_units", (u.m,)),
            ("byteswap", tuple()),
            ("compress", ([True],)),
            ("flatten", tuple()),
            ("ravel", tuple()),
            ("repeat", (1,)),
            ("reshape", (1,)),
            ("take", ([0],)),
            ("transpose", tuple()),
            ("view", tuple()),
        ],
    )
    def test_propagation_func(self, func, args):
        cq = cosmo_quantity(
            1,
            u.m,
            comoving=False,
            cosmo_factor=cosmo_factor(a ** 1, 1.0),
            valid_transform=True,
        )
        res = getattr(cq, func)(*args)
        assert res.comoving is False
        assert res.cosmo_factor == cosmo_factor(a ** 1, 1.0)
        assert res.valid_transform is True

    def test_scalar_return_func(self):
        """
        Make sure that default-wrapped functions that take a cosmo_array and return a
        scalar convert to a cosmo_quantity.
        """
        ca = cosmo_array(
            np.arange(3),
            u.m,
            comoving=False,
            cosmo_factor=cosmo_factor(a ** 1, 1.0),
            valid_transform=True,
        )
        res = np.min(ca)
        assert isinstance(res, cosmo_quantity)

    @pytest.mark.parametrize("prop", ["T", "ua", "unit_array"])
    def test_propagation_props(self, prop):
        cq = cosmo_quantity(
            1,
            u.m,
            comoving=False,
            cosmo_factor=cosmo_factor(a ** 1, 1.0),
            valid_transform=True,
        )
        res = getattr(cq, prop)
        assert res.comoving is False
        assert res.cosmo_factor == cosmo_factor(a ** 1, 1.0)
        assert res.valid_transform is True
=======

class TestCosmoArrayCopy:
    def test_copy(self):
        """
        Check that when we copy a cosmo_array it preserves its values and attributes.
        """
        units = u.Mpc
        arr = cosmo_array(
            u.unyt_array(np.ones(5), units=units),
            cosmo_factor=cosmo_factor(a ** 1, 1),
            comoving=False,
        )
        copy_arr = copy(arr)
        assert np.allclose(arr.to_value(units), copy_arr.to_value(units))
        assert arr.units == copy_arr.units
        assert arr.cosmo_factor == copy_arr.cosmo_factor
        assert arr.comoving == copy_arr.comoving

    def test_deepcopy(self):
        """
        Check that when we deepcopy a cosmo_array it preserves its values and attributes
        """
        units = u.Mpc
        arr = cosmo_array(
            u.unyt_array(np.ones(5), units=units),
            cosmo_factor=cosmo_factor(a ** 1, 1),
            comoving=False,
        )
        copy_arr = deepcopy(arr)
        assert np.allclose(arr.to_value(units), copy_arr.to_value(units))
        assert arr.units == copy_arr.units
        assert arr.cosmo_factor == copy_arr.cosmo_factor
        assert arr.comoving == copy_arr.comoving

    def test_to_cgs(self):
        """
        Check that using to_cgs properly preserves attributes.
        """
        units = u.Mpc
        arr = cosmo_array(
            u.unyt_array(np.ones(5), units=units),
            cosmo_factor=cosmo_factor(a ** 1, 1),
            comoving=False,
        )
        cgs_arr = arr.in_cgs()
        assert np.allclose(arr.to_value(u.cm), cgs_arr.to_value(u.cm))
        assert cgs_arr.units == u.cm
        assert cgs_arr.cosmo_factor == arr.cosmo_factor
        assert cgs_arr.comoving == arr.comoving
>>>>>>> c2a43ff1
<|MERGE_RESOLUTION|>--- conflicted
+++ resolved
@@ -7,7 +7,7 @@
 import warnings
 import numpy as np
 import unyt as u
-<<<<<<< HEAD
+from copy import copy, deepcopy
 from swiftsimio.objects import cosmo_array, cosmo_quantity, cosmo_factor, a
 
 savetxt_file = "saved_array.txt"
@@ -75,10 +75,6 @@
         if x_c.units != u.dimensionless:
             assert x_c.cosmo_factor is not None
     return
-=======
-from swiftsimio.objects import cosmo_array, cosmo_factor, a
-from copy import copy, deepcopy
->>>>>>> c2a43ff1
 
 
 class TestCosmoArrayInit:
@@ -124,7 +120,6 @@
         assert hasattr(arr, "comoving")
         assert isinstance(arr, cosmo_array)
 
-<<<<<<< HEAD
     def test_init_from_list_of_cosmo_arrays(self):
         arr = cosmo_array(
             [
@@ -736,7 +731,7 @@
         assert res.comoving is False
         assert res.cosmo_factor == cosmo_factor(a ** 1, 1.0)
         assert res.valid_transform is True
-=======
+
 
 class TestCosmoArrayCopy:
     def test_copy(self):
@@ -785,5 +780,4 @@
         assert np.allclose(arr.to_value(u.cm), cgs_arr.to_value(u.cm))
         assert cgs_arr.units == u.cm
         assert cgs_arr.cosmo_factor == arr.cosmo_factor
-        assert cgs_arr.comoving == arr.comoving
->>>>>>> c2a43ff1
+        assert cgs_arr.comoving == arr.comoving