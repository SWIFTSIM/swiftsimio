"""
Tests the masking using some test data.
"""

<<<<<<< HEAD
import h5py
import pytest
from swiftsimio import load, mask
=======
from swiftsimio import load, mask, cosmo_array, cosmo_quantity
>>>>>>> 966e259e
import numpy as np
import unyt as u


def test_reading_select_region_spatial(cosmological_volume):
    """
    Tests reading select regions of the volume, comparing the masks attained with
    spatial_only = True and spatial_only = False.
    """

    full_data = load(cosmological_volume)

    # Mask off the lower bottom corner of the volume.
    mask_region = mask(cosmological_volume, spatial_only=True)
    mask_region_nospatial = mask(cosmological_volume, spatial_only=False)

    restrict = cosmo_array(
        [np.zeros_like(full_data.metadata.boxsize), full_data.metadata.boxsize * 0.5]
    ).T

    mask_region.constrain_spatial(restrict=restrict)
    mask_region_nospatial.constrain_spatial(restrict=restrict)

    selected_data = load(cosmological_volume, mask=mask_region)
    selected_data_nospatial = load(cosmological_volume, mask=mask_region_nospatial)

    selected_coordinates = selected_data.gas.coordinates
    selected_coordinates_nospatial = selected_data_nospatial.gas.coordinates

    assert (selected_coordinates_nospatial == selected_coordinates).all()

    return


def test_reading_select_region_half_box(cosmological_volume):
    """
    Tests reading the spatial region and sees if it lies within the region
    we told it to!

    Specifically, we test to see if all particles lie within half a boxsize.
    """

    # Mask off the lower bottom corner of the volume.
    mask_region = mask(cosmological_volume, spatial_only=True)

    # the region can be padded by a cell if min & max particle positions are absent
    # in metadata
    pad_frac = (mask_region.cell_size / mask_region.metadata.boxsize).to_value(
        dimensionless
    )
    restrict = cosmo_array(
        [
            mask_region.metadata.boxsize * (pad_frac + 0.01),
            mask_region.metadata.boxsize * (0.5 - pad_frac - 0.01),
        ]
    ).T

    mask_region.constrain_spatial(restrict=restrict)

    selected_data = load(cosmological_volume, mask=mask_region)

    selected_coordinates = selected_data.gas.coordinates
    # Some of these particles will be outside because of the periodic BCs
    assert (
<<<<<<< HEAD
        (selected_coordinates / mask_region.metadata.boxsize).to_value(dimensionless)
        > 0.5 + pad_frac
=======
        (selected_coordinates / full_data.metadata.boxsize).to_value(u.dimensionless)
        > 0.5
>>>>>>> 966e259e
    ).sum() < 25
    # make sure the test isn't trivially passed because we selected nothing:
    assert selected_coordinates.size > 0


def test_region_mask_not_modified(cosmological_volume):
    """
    Tests if a mask region is modified during the course of its use.

    Checks if https://github.com/SWIFTSIM/swiftsimio/issues/22 is broken.
    """

    this_mask = mask(cosmological_volume, spatial_only=True)
    bs = this_mask.metadata.boxsize

    read = [[0 * b, 0.5 * b] for b in bs]
    read_constant = [[0 * b, 0.5 * b] for b in bs]

    this_mask._generate_cell_mask(read)

    assert read == read_constant


def test_region_mask_intersection(cosmological_volume):
    """
    Tests that the intersection of two spatial mask regions includes the same cells as two
    separate masks of the same two regions.
    """
    mask_1 = mask(cosmological_volume, spatial_only=True)
    mask_2 = mask(cosmological_volume, spatial_only=True)
    mask_intersect = mask(cosmological_volume, spatial_only=True)
    bs = mask_intersect.metadata.boxsize
    region_1 = [[0 * b, 0.1 * b] for b in bs]
    region_2 = [[0.6 * b, 0.7 * b] for b in bs]
    mask_1.constrain_spatial(region_1)
    mask_2.constrain_spatial(region_2)
    # the intersect=True flag is optional on the first call:
    mask_intersect.constrain_spatial(region_1, intersect=True)
    mask_intersect.constrain_spatial(region_2, intersect=True)
<<<<<<< HEAD
    for group_name in mask_1.metadata.present_group_names:
        assert (
            np.logical_or(mask_1.cell_mask[group_name], mask_2.cell_mask[group_name])
            == mask_intersect.cell_mask[group_name]
        ).all()


def test_mask_periodic_wrapping(cosmological_volume):
    """
    Check that a region that runs off the upper edge of the box gives the same
    mask as one that runs off the lower edge (they are chosen to be equivalent
    under periodic wrapping).
    """
    mask_region_upper = mask(cosmological_volume, spatial_only=True)
    mask_region_lower = mask(cosmological_volume, spatial_only=True)
    restrict_upper = cosmo_array(
        [
            mask_region_upper.metadata.boxsize * 0.8,
            mask_region_upper.metadata.boxsize * 1.2,
        ]
    ).T
    restrict_lower = cosmo_array(
        [
            mask_region_lower.metadata.boxsize * (-0.2),
            mask_region_lower.metadata.boxsize * 0.2,
        ]
    ).T

    mask_region_upper.constrain_spatial(restrict=restrict_upper)
    mask_region_lower.constrain_spatial(restrict=restrict_lower)

    selected_data_upper = load(cosmological_volume, mask=mask_region_upper)
    selected_data_lower = load(cosmological_volume, mask=mask_region_lower)

    selected_coordinates_upper = selected_data_upper.gas.coordinates
    selected_coordinates_lower = selected_data_lower.gas.coordinates
    assert selected_coordinates_lower.size > 0  # check that we selected something
    assert np.array_equal(selected_coordinates_upper, selected_coordinates_lower)


def test_mask_pad_wrapping(cosmological_volume):
    """
    When we mask all the way to the edge of the box, we should get a cell on the
    opposite edge as padding in case particles have drifted out of their cell,
    unless the cell metadata with max positions is present.
    """
    mask_region_lower = mask(cosmological_volume, spatial_only=True)
    mask_region_upper = mask(cosmological_volume, spatial_only=True)
    restrict_lower = cosmo_array(
        [mask_region_lower.metadata.boxsize * 0.8, mask_region_lower.metadata.boxsize]
    ).T
    restrict_upper = cosmo_array(
        [
            mask_region_upper.metadata.boxsize * 0,
            mask_region_upper.metadata.boxsize * 0.2,
        ]
    ).T

    mask_region_lower.constrain_spatial(restrict=restrict_lower)
    mask_region_upper.constrain_spatial(restrict=restrict_upper)
    selected_data_lower = load(cosmological_volume, mask=mask_region_lower)
    selected_data_upper = load(cosmological_volume, mask=mask_region_upper)
    selected_coordinates_lower = selected_data_lower.gas.coordinates
    selected_coordinates_upper = selected_data_upper.gas.coordinates
    with h5py.File(cosmological_volume, "r") as f:
        if (
            "MinPositions" in f["/Cells"].keys()
            and "MaxPositions" in f["/Cells"].keys()
        ):
            # in the sample files with this metadata present, we should only pick up
            # a small number of extra cells with particles that drifted into our
            # region.
            def expected(n):
                return n < 2000

        else:
            # extending upper mask to a padding cell on the other side of the box
            # should get a lot of particles
            def expected(n):
                return n > 10000

    assert expected(
        (selected_coordinates_lower < mask_region_lower.metadata.boxsize * 0.1).sum()
    )
    assert expected(
        (selected_coordinates_upper > mask_region_upper.metadata.boxsize * 0.9).sum()
    )


def test_mask_entire_box(cosmological_volume):
    """
    When we explicitly set the region to the whole box, we'd better get all of the cells!
    """
    mask_region = mask(cosmological_volume, spatial_only=True)
    restrict = cosmo_array(
        [mask_region.metadata.boxsize * 0.0, mask_region.metadata.boxsize]
    ).T

    mask_region.constrain_spatial(restrict=restrict)
    for group_mask in mask_region.cell_mask.values():
        assert group_mask.all()


def test_invalid_mask_interval(cosmological_volume):
    """
    We should get an error if the mask boundaries go out of bounds.
    """
    mask_region = mask(cosmological_volume, spatial_only=True)
    restrict = cosmo_array(
        [mask_region.metadata.boxsize * -2, mask_region.metadata.boxsize * 2]
    ).T
    with pytest.raises(ValueError, match="Mask region boundaries must be in interval"):
        mask_region.constrain_spatial(restrict=restrict)


def test_inverted_mask_boundaries(cosmological_volume):
    """
    Upper boundary can be below lower boundary, in that case we select wrapping
    in the other direction. Check this by making an "inverted" selection and
    comparing to the "uninverted" selection through the boundary.
    """
    mask_region = mask(cosmological_volume, spatial_only=True)
    mask_region_inverted = mask(cosmological_volume, spatial_only=True)
    restrict = cosmo_array(
        [-mask_region.metadata.boxsize * 0.2, mask_region.metadata.boxsize * 0.2]
    ).T
    restrict_inverted = cosmo_array(
        [mask_region.metadata.boxsize * 0.8, mask_region.metadata.boxsize * 0.2]
    ).T

    mask_region.constrain_spatial(restrict=restrict)
    mask_region_inverted.constrain_spatial(restrict=restrict_inverted)
    selected_data = load(cosmological_volume, mask=mask_region)
    selected_data_inverted = load(cosmological_volume, mask=mask_region_inverted)

    selected_coordinates = selected_data.gas.coordinates
    selected_coordinates_inverted = selected_data_inverted.gas.coordinates
    print(selected_coordinates.size, selected_coordinates_inverted.size)
    assert selected_coordinates.size > 0  # check that we selected something
    assert np.array_equal(selected_coordinates, selected_coordinates_inverted)
=======
    assert (
        np.logical_or(mask_1.cell_mask, mask_2.cell_mask) == mask_intersect.cell_mask
    ).all()


def test_empty_mask(cosmological_volume):  # replace with cosmoogical_volume_no_legacy
    """
    Tests that a mask containing no particles doesn't cause any problems.
    """
    empty_mask = mask(cosmological_volume, spatial_only=False)
    # mask a region just to run faster:
    region = [[0 * b, 0.1 * b] for b in empty_mask.metadata.boxsize]
    empty_mask.constrain_spatial(region)
    # pick some values that we'll never find:
    empty_mask.constrain_mask(
        "gas",
        "pressures",
        cosmo_quantity(
            1e59,
            u.solMass * u.Gyr ** -2 * u.Mpc ** -1,
            comoving=False,
            scale_factor=empty_mask.metadata.a,
            scale_exponent=-5,
        ),
        cosmo_quantity(
            1e60,
            u.solMass * u.Gyr ** -2 * u.Mpc ** -1,
            comoving=False,
            scale_factor=empty_mask.metadata.a,
            scale_exponent=-5,
        ),
    )
    data = load(cosmological_volume, mask=empty_mask)
    assert data.gas.masses.size == 0
>>>>>>> 966e259e
<|MERGE_RESOLUTION|>--- conflicted
+++ resolved
@@ -2,13 +2,9 @@
 Tests the masking using some test data.
 """
 
-<<<<<<< HEAD
 import h5py
 import pytest
-from swiftsimio import load, mask
-=======
 from swiftsimio import load, mask, cosmo_array, cosmo_quantity
->>>>>>> 966e259e
 import numpy as np
 import unyt as u
 
@@ -57,7 +53,7 @@
     # the region can be padded by a cell if min & max particle positions are absent
     # in metadata
     pad_frac = (mask_region.cell_size / mask_region.metadata.boxsize).to_value(
-        dimensionless
+        u.dimensionless
     )
     restrict = cosmo_array(
         [
@@ -73,13 +69,8 @@
     selected_coordinates = selected_data.gas.coordinates
     # Some of these particles will be outside because of the periodic BCs
     assert (
-<<<<<<< HEAD
-        (selected_coordinates / mask_region.metadata.boxsize).to_value(dimensionless)
+        (selected_coordinates / mask_region.metadata.boxsize).to_value(u.dimensionless)
         > 0.5 + pad_frac
-=======
-        (selected_coordinates / full_data.metadata.boxsize).to_value(u.dimensionless)
-        > 0.5
->>>>>>> 966e259e
     ).sum() < 25
     # make sure the test isn't trivially passed because we selected nothing:
     assert selected_coordinates.size > 0
@@ -119,7 +110,6 @@
     # the intersect=True flag is optional on the first call:
     mask_intersect.constrain_spatial(region_1, intersect=True)
     mask_intersect.constrain_spatial(region_2, intersect=True)
-<<<<<<< HEAD
     for group_name in mask_1.metadata.present_group_names:
         assert (
             np.logical_or(mask_1.cell_mask[group_name], mask_2.cell_mask[group_name])
@@ -257,13 +247,8 @@
 
     selected_coordinates = selected_data.gas.coordinates
     selected_coordinates_inverted = selected_data_inverted.gas.coordinates
-    print(selected_coordinates.size, selected_coordinates_inverted.size)
     assert selected_coordinates.size > 0  # check that we selected something
     assert np.array_equal(selected_coordinates, selected_coordinates_inverted)
-=======
-    assert (
-        np.logical_or(mask_1.cell_mask, mask_2.cell_mask) == mask_intersect.cell_mask
-    ).all()
 
 
 def test_empty_mask(cosmological_volume):  # replace with cosmoogical_volume_no_legacy
@@ -294,5 +279,4 @@
         ),
     )
     data = load(cosmological_volume, mask=empty_mask)
-    assert data.gas.masses.size == 0
->>>>>>> 966e259e
+    assert data.gas.masses.size == 0