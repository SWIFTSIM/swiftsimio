from swiftsimio import load
from numpy import allclose
import unyt as u


<<<<<<< HEAD
def test_convert(cosmological_volume_no_legacy):
    """
    Check that the conversion to physical units is done correctly.
    """
    data = load(cosmological_volume_no_legacy)
=======
def test_convert(cosmological_volume):
    """
    Check that the conversion to physical units is done correctly.
    """
    data = load(cosmological_volume)
>>>>>>> 23bf7dcf
    coords = data.gas.coordinates
    units = u.kpc
    assert units != coords.units  # ensure we make a non-trivial conversion
    assert data.metadata.a != 1.0  # ensure we make a non-trivial conversion
    coords_physical = coords.to_physical()

    # allclose applied to cosmo_array's is aware of physical & comoving
    # make sure to compare bare arrays:
    assert allclose(
        coords.to_value(units) * data.metadata.a,
        coords_physical.to_value(units),
        rtol=1e-6,
    )
    return


<<<<<<< HEAD
def test_convert_to_value(cosmological_volume_no_legacy):
    """
    Check that conversions to numerical values are correct.
    """
    data = load(cosmological_volume_no_legacy)
=======
def test_convert_to_value(cosmological_volume):
    """
    Check that conversions to numerical values are correct.
    """
    data = load(cosmological_volume)
>>>>>>> 23bf7dcf
    coords = data.gas.coordinates
    units = u.kpc
    assert units != coords.units  # ensure we make a non-trivial conversion
    assert data.metadata.a != 1.0  # ensure we make a non-trivial conversion
    coords_physical_values = coords.to_physical_value(units)
    coords_comoving_values = coords.to_comoving_value(units)
    print(coords_physical_values / (coords_comoving_values * data.metadata.a))
    assert allclose(
        coords_physical_values, coords_comoving_values * data.metadata.a, rtol=1e-6
    )<|MERGE_RESOLUTION|>--- conflicted
+++ resolved
@@ -3,19 +3,11 @@
 import unyt as u
 
 
-<<<<<<< HEAD
 def test_convert(cosmological_volume_no_legacy):
     """
     Check that the conversion to physical units is done correctly.
     """
     data = load(cosmological_volume_no_legacy)
-=======
-def test_convert(cosmological_volume):
-    """
-    Check that the conversion to physical units is done correctly.
-    """
-    data = load(cosmological_volume)
->>>>>>> 23bf7dcf
     coords = data.gas.coordinates
     units = u.kpc
     assert units != coords.units  # ensure we make a non-trivial conversion
@@ -32,19 +24,11 @@
     return
 
 
-<<<<<<< HEAD
 def test_convert_to_value(cosmological_volume_no_legacy):
     """
     Check that conversions to numerical values are correct.
     """
     data = load(cosmological_volume_no_legacy)
-=======
-def test_convert_to_value(cosmological_volume):
-    """
-    Check that conversions to numerical values are correct.
-    """
-    data = load(cosmological_volume)
->>>>>>> 23bf7dcf
     coords = data.gas.coordinates
     units = u.kpc
     assert units != coords.units  # ensure we make a non-trivial conversion
