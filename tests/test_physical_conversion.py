<<<<<<< HEAD
from swiftsimio import load
from numpy import array_equal
=======
from tests.helper import requires
import unyt as u
from swiftsimio import load
from numpy import allclose
>>>>>>> 2ff0acd8


def test_convert(cosmological_volume_no_legacy):
    """
    Check that the conversion to physical units is done correctly.
    """
    data = load(cosmological_volume)
    coords = data.gas.coordinates
    units = u.kpc
    assert units != coords.units  # ensure we make a non-trivial conversion
    assert data.metadata.a != 1.0  # ensure we make a non-trivial conversion
    coords_physical = coords.to_physical()

    # array_equal applied to cosmo_array's is aware of physical & comoving
    # make sure to compare bare arrays:
    assert allclose(
        coords.to_value(units) * data.metadata.a,
        coords_physical.to_value(units),
        rtol=1e-6,
    )
    return


@requires("cosmological_volume.hdf5")
def test_convert_to_value(filename):
    """
    Check that conversions to numerical values are correct.
    """
    data = load(filename)
    coords = data.gas.coordinates
    units = u.kpc
    assert units != coords.units  # ensure we make a non-trivial conversion
    assert data.metadata.a != 1.0  # ensure we make a non-trivial conversion
    coords_physical_values = coords.to_physical_value(units)
    coords_comoving_values = coords.to_comoving_value(units)
    print(coords_physical_values / (coords_comoving_values * data.metadata.a))
    assert allclose(
        coords_physical_values, coords_comoving_values * data.metadata.a, rtol=1e-6
    )<|MERGE_RESOLUTION|>--- conflicted
+++ resolved
@@ -1,19 +1,13 @@
-<<<<<<< HEAD
-from swiftsimio import load
-from numpy import array_equal
-=======
-from tests.helper import requires
-import unyt as u
 from swiftsimio import load
 from numpy import allclose
->>>>>>> 2ff0acd8
+import unyt as u
 
 
 def test_convert(cosmological_volume_no_legacy):
     """
     Check that the conversion to physical units is done correctly.
     """
-    data = load(cosmological_volume)
+    data = load(cosmological_volume_no_legacy)
     coords = data.gas.coordinates
     units = u.kpc
     assert units != coords.units  # ensure we make a non-trivial conversion
@@ -30,12 +24,11 @@
     return
 
 
-@requires("cosmological_volume.hdf5")
-def test_convert_to_value(filename):
+def test_convert_to_value(cosmological_volume_no_legacy):
     """
     Check that conversions to numerical values are correct.
     """
-    data = load(filename)
+    data = load(cosmological_volume_no_legacy)
     coords = data.gas.coordinates
     units = u.kpc
     assert units != coords.units  # ensure we make a non-trivial conversion
