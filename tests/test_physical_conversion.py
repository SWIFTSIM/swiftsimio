<<<<<<< HEAD
"""Tests for converting to physical units and raw values."""

from swiftsimio import load
from numpy import allclose
=======
from swiftsimio import load, cosmo_array
import numpy as np
>>>>>>> 87846119
import unyt as u


def test_convert(cosmological_volume_only_single):
    """Check that the conversion to physical units is done correctly."""
    data = load(cosmological_volume_only_single)
    coords = data.gas.coordinates
    units = u.kpc
    assert units != coords.units  # ensure we make a non-trivial conversion
    assert data.metadata.a != 1.0  # ensure we make a non-trivial conversion
    coords_physical = coords.to_physical()

    # allclose applied to cosmo_array's is aware of physical & comoving
    # make sure to compare bare arrays:
    assert np.allclose(
        coords.to_value(units) * data.metadata.a,
        coords_physical.to_value(units),
        rtol=1e-6,
    )
    return


def test_convert_to_value(cosmological_volume_only_single):
    """Check that conversions to numerical values are correct."""
    data = load(cosmological_volume_only_single)
    coords = data.gas.coordinates
    units = u.kpc
    assert units != coords.units  # ensure we make a non-trivial conversion
    assert data.metadata.a != 1.0  # ensure we make a non-trivial conversion
    coords_physical_values = coords.to_physical_value(units)
    coords_comoving_values = coords.to_comoving_value(units)
    print(coords_physical_values / (coords_comoving_values * data.metadata.a))
    assert np.allclose(
        coords_physical_values, coords_comoving_values * data.metadata.a, rtol=1e-6
    )


def test_combine_physical_comoving(cosmological_volume_only_single):
    """
    When combining a physical and comoving array we default to converting them
    both to comoving if possible. Check that we can still combine a physical-only
    array (valid_transform=False) with a comoving array.
    """
    comoving_arr = cosmo_array(
        u.unyt_array(np.ones(5), units=u.kpc),
        scale_factor=1.0,
        scale_exponent=1,
        comoving=True,
    )
    physical_arr = cosmo_array(
        u.unyt_array(np.ones(5), units=u.kpc),
        scale_factor=1.0,
        scale_exponent=1,
        comoving=False,
        valid_transform=False,
    )
    physical_arr / comoving_arr<|MERGE_RESOLUTION|>--- conflicted
+++ resolved
@@ -1,12 +1,7 @@
-<<<<<<< HEAD
 """Tests for converting to physical units and raw values."""
 
-from swiftsimio import load
-from numpy import allclose
-=======
 from swiftsimio import load, cosmo_array
 import numpy as np
->>>>>>> 87846119
 import unyt as u
 
 
@@ -46,6 +41,8 @@
 
 def test_combine_physical_comoving(cosmological_volume_only_single):
     """
+    Check that a non-convertible array does not prevent getting a result.
+
     When combining a physical and comoving array we default to converting them
     both to comoving if possible. Check that we can still combine a physical-only
     array (valid_transform=False) with a comoving array.
