--- conflicted
+++ resolved
@@ -20,11 +20,7 @@
     """
     # Start from the beginning, open the file
     output_filename = "single_particle.hdf5"
-<<<<<<< HEAD
-    create_single_particle_dataset(cosmological_volume_only_single, output_filename)
-=======
-    create_n_particle_dataset(cosmological_volume, output_filename)
->>>>>>> 5c0de902
+    create_n_particle_dataset(cosmological_volume_only_single, output_filename)
     data = load(output_filename)
 
     unrotated = project_gas(
@@ -62,11 +58,7 @@
     """
     # Start from the beginning, open the file
     output_filename = "single_particle.hdf5"
-<<<<<<< HEAD
-    create_single_particle_dataset(cosmological_volume_only_single, output_filename)
-=======
-    create_n_particle_dataset(cosmological_volume, output_filename)
->>>>>>> 5c0de902
+    create_n_particle_dataset(cosmological_volume_only_single, output_filename)
     data = load(output_filename)
 
     unrotated = slice_gas(
@@ -114,11 +106,7 @@
     """
     # Start from the beginning, open the file
     output_filename = "single_particle.hdf5"
-<<<<<<< HEAD
-    create_single_particle_dataset(cosmological_volume_only_single, output_filename)
-=======
-    create_n_particle_dataset(cosmological_volume, output_filename)
->>>>>>> 5c0de902
+    create_n_particle_dataset(cosmological_volume_only_single, output_filename)
     data = load(output_filename)
 
     unrotated = render_gas(
