--- conflicted
+++ resolved
@@ -15,12 +15,8 @@
 from numpy import logical_and, isclose, float64
 from numpy import array as numpy_array
 
-<<<<<<< HEAD
 from swiftsimio.objects import cosmo_array
-=======
-from swiftsimio.objects import cosmo_array, cosmo_factor, a
 from tests.helper import create_n_particle_dataset
->>>>>>> 5c0de902
 
 
 def test_cosmology_metadata(cosmological_volume):
