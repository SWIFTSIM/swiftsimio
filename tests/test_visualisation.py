--- conflicted
+++ resolved
@@ -1008,38 +1008,19 @@
     # this test is pretty slow if we don't mask out some particles
     m = mask(cosmological_volume_only_single)
     boxsize = m.metadata.boxsize
-<<<<<<< HEAD
     region = cosmo_array([np.zeros_like(boxsize), 0.2 * boxsize]).T
     m.constrain_spatial(region)
-=======
-    m.constrain_spatial([[0.0 * b, 0.05 * b] for b in boxsize])
-    region = [
-        0.0 * boxsize[0],
-        0.05 * boxsize[0],
-        0.0 * boxsize[1],
-        0.05 * boxsize[1],
-        0.0 * boxsize[2],
-        0.05 * boxsize[2],
-    ]
->>>>>>> 33cf0a53
     for func, aexp in [(project_gas, -2.0), (slice_gas, -3.0), (render_gas, -3.0)]:
         # normal case: everything comoving
         data = load(cosmological_volume_only_single, mask=m)
         # we force the default (project="masses") to check the cosmo_factor
         # conversion in this case
-<<<<<<< HEAD
-        img = func(data, resolution=64, project=None, region=region.flatten())
-        assert data.gas.masses.comoving and img.comoving
-        assert (img.cosmo_factor.expr - a ** (aexp)).simplify() == 0
-        img = func(data, resolution=64, project="densities", region=region.flatten())
-=======
-        img = func(data, resolution=64, project="masses", region=region, parallel=True)
+        img = func(data, resolution=64, project="masses", region=region.flatten(), parallel=True)
         assert data.gas.masses.comoving and img.comoving
         assert (img.cosmo_factor.expr - a ** (aexp)).simplify() == 0
         img = func(
-            data, resolution=64, project="densities", region=region, parallel=True
-        )
->>>>>>> 33cf0a53
+            data, resolution=64, project="densities", region=region.flatten(), parallel=True
+        )
         assert data.gas.densities.comoving and img.comoving
         assert (img.cosmo_factor.expr - a ** (aexp - 3.0)).simplify() == 0
         # try to mix comoving coordinates with a physical variable:
@@ -1052,15 +1033,11 @@
                 UserWarning, match="Converting coordinate grid to physical."
             ):
                 img = func(
-<<<<<<< HEAD
-                    data, resolution=64, project="densities", region=region.flatten()
-=======
                     data,
                     resolution=64,
                     project="densities",
-                    region=region,
+                    region=region.flatten(),
                     parallel=True,
->>>>>>> 33cf0a53
                 )
         assert data.gas.densities.comoving is False and img.comoving is False
         assert (img.cosmo_factor.expr - a ** (aexp - 3.0)).simplify() == 0
@@ -1068,13 +1045,9 @@
         # the coordinates (copy) should convert back to comoving to match the masses
         data.gas.coordinates.convert_to_physical()
         with pytest.warns(UserWarning, match="Converting coordinate grid to comoving."):
-<<<<<<< HEAD
-            img = func(data, resolution=64, project="masses", region=region.flatten())
-=======
             img = func(
-                data, resolution=64, project="masses", region=region, parallel=True
-            )
->>>>>>> 33cf0a53
+                data, resolution=64, project="masses", region=region.flatten(), parallel=True
+            )
         assert data.gas.masses.comoving and img.comoving
         assert (img.cosmo_factor.expr - a ** (aexp)).simplify() == 0
         # also convert smoothing lengths to physical
@@ -1087,23 +1060,15 @@
                 UserWarning, match="Converting coordinate grid to comoving."
             ):
                 img = func(
-<<<<<<< HEAD
-                    data, resolution=64, project="masses", region=region.flatten()
-=======
-                    data, resolution=64, project="masses", region=region, parallel=True
->>>>>>> 33cf0a53
+                    data, resolution=64, project="masses", region=region.flatten(), parallel=True
                 )
         assert data.gas.masses.comoving and img.comoving
         assert (img.cosmo_factor.expr - a ** aexp).simplify() == 0
         # densities are physical, make sure this works with physical coordinates and
         # smoothing lengths
-<<<<<<< HEAD
-        img = func(data, resolution=64, project="densities", region=region.flatten())
-=======
         img = func(
-            data, resolution=64, project="densities", region=region, parallel=True
-        )
->>>>>>> 33cf0a53
+            data, resolution=64, project="densities", region=region.flatten(), parallel=True
+        )
         assert data.gas.densities.comoving is False and img.comoving is False
         assert (img.cosmo_factor.expr - a ** (aexp - 3.0)).simplify() == 0
         # now try again with comoving densities, should work and give a comoving img
@@ -1116,15 +1081,11 @@
                 UserWarning, match="Converting coordinate grid to comoving."
             ):
                 img = func(
-<<<<<<< HEAD
-                    data, resolution=64, project="densities", region=region.flatten()
-=======
                     data,
                     resolution=64,
                     project="densities",
-                    region=region,
+                    region=region.flatten(),
                     parallel=True,
->>>>>>> 33cf0a53
                 )
         assert data.gas.densities.comoving and img.comoving
         assert (img.cosmo_factor.expr - a ** (aexp - 3.0)).simplify() == 0
