--- conflicted
+++ resolved
@@ -39,8 +39,6 @@
     pass
 
 
-<<<<<<< HEAD
-=======
 def fraction_within_tolerance(a, b, frac=0.99, tol=0.1):
     """
     Compare array values in ``a`` and ``b``, return ``True`` if a fraction
@@ -73,7 +71,6 @@
     return np.sum(ratios < tol) / a.size > frac
 
 
->>>>>>> 23bf7dcf
 class TestProjection:
     @pytest.mark.parametrize("backend", projection_backends.keys())
     def test_scatter(self, backend, save=False):
@@ -81,10 +78,7 @@
         Tests the scatter functions from all backends.
         """
         if backend == "gpu":
-<<<<<<< HEAD
-=======
             # https://github.com/SWIFTSIM/swiftsimio/issues/229
->>>>>>> 23bf7dcf
             pytest.xfail("gpu backend currently broken")
         try:
             image = projection_backends[backend](
@@ -122,7 +116,6 @@
             scatter = projection_backends["fast"]
             image = scatter(x=x, y=y, m=m, h=h, res=resolution, box_x=1.0, box_y=1.0)
             mass_in_image = image.sum() / (resolution ** 2)
-<<<<<<< HEAD
 
             # Check mass conservation to 5%
             assert np.isclose(mass_in_image.view(np.ndarray), total_mass, 0.05)
@@ -139,24 +132,6 @@
         h_max = np.float32(0.05)
         resolution = 512
 
-=======
-
-            # Check mass conservation to 5%
-            assert np.isclose(mass_in_image.view(np.ndarray), total_mass, 0.05)
-
-        return
-
-    def test_scatter_parallel(self, save=False):
-        """
-        Asserts that we create the same image with the parallel version of the code
-        as with the serial version.
-        """
-
-        number_of_parts = 1000
-        h_max = np.float32(0.05)
-        resolution = 512
-
->>>>>>> 23bf7dcf
         coordinates = (
             np.random.rand(2 * number_of_parts)
             .reshape((2, number_of_parts))
@@ -192,7 +167,152 @@
         assert np.isclose(image, image_par).all()
 
         return
-<<<<<<< HEAD
+
+    @pytest.mark.parametrize("backend", projection_backends.keys())
+    def test_equivalent_regions(self, backend, cosmo_volume_example):
+        """
+        Here we test that various regions are (close enough to) equivalent.
+        The ref_img is just a projection through the whole box.
+        The big_img is the box tiled 3x3 times, confirming that we can periodically wrap
+        as many times as we like.
+        The far_img is way, way outside the box, confirming that we can place the region
+        anywhere.
+        The depth_img is a reference image with limited projection depth in the box.
+        The neg_depth_img is as the depth_img but with the z range in negative values.
+        The wrap_depth_img is as the depth_img but with the z range beyond the box length.
+        The straddled_depth_img compares to the ref_img - it projects through the whole
+        box but straddling z=0 instead of starting there.
+        The edge_img is the only non-periodic case, framed to only partially contain the
+        box. We check that it matches the expected region of the ref_img (with the edges
+        trimmed a bit).
+        """
+        sd = load(cosmo_volume_example)
+        if backend == "gpu":
+            # https://github.com/SWIFTSIM/swiftsimio/issues/229
+            pytest.xfail("gpu backend currently broken")
+        parallel = True
+        lbox = sd.metadata.boxsize[0].to_comoving().to_value(unyt.Mpc)
+        box_res = 256
+        ref_img = project_gas(
+            sd,
+            region=cosmo_array(
+                [0, lbox, 0, lbox],
+                unyt.Mpc,
+                comoving=True,
+                scale_factor=sd.metadata.a,
+                scale_exponent=1,
+            ),
+            resolution=box_res,
+            parallel=parallel,
+            periodic=True,
+            backend=backend,
+        )
+        big_img = project_gas(
+            sd,
+            region=cosmo_array(
+                [0, 3 * lbox, 0, 3 * lbox],
+                unyt.Mpc,
+                comoving=True,
+                scale_factor=sd.metadata.a,
+                scale_exponent=1,
+            ),
+            resolution=box_res * 3,
+            parallel=parallel,
+            periodic=True,
+            backend=backend,
+        )
+        far_img = project_gas(
+            sd,
+            region=cosmo_array(
+                [50 * lbox, 51 * lbox, 50 * lbox, 51 * lbox],
+                unyt.Mpc,
+                comoving=True,
+                scale_factor=sd.metadata.a,
+                scale_exponent=1,
+            ),
+            resolution=box_res,
+            parallel=parallel,
+            periodic=True,
+            backend=backend,
+        )
+        depth_img = project_gas(
+            sd,
+            region=cosmo_array(
+                [0, lbox, 0, lbox, 0, 0.3 * lbox],
+                unyt.Mpc,
+                comoving=True,
+                scale_factor=sd.metadata.a,
+                scale_exponent=1,
+            ),
+            resolution=box_res,
+            parallel=parallel,
+            backend=backend,
+        )
+        neg_depth_img = project_gas(
+            sd,
+            region=cosmo_array(
+                [0, lbox, 0, lbox, -lbox, -0.7 * lbox],
+                unyt.Mpc,
+                comoving=True,
+                scale_factor=sd.metadata.a,
+                scale_exponent=1,
+            ),
+            resolution=box_res,
+            parallel=parallel,
+            backend=backend,
+        )
+        wrap_depth_img = project_gas(
+            sd,
+            region=cosmo_array(
+                [0, lbox, 0, lbox, lbox, 1.3 * lbox],
+                unyt.Mpc,
+                comoving=True,
+                scale_factor=sd.metadata.a,
+                scale_exponent=1,
+            ),
+            resolution=box_res,
+            parallel=parallel,
+            backend=backend,
+        )
+        straddled_depth_img = project_gas(
+            sd,
+            region=cosmo_array(
+                [0, lbox, 0, lbox, -0.5 * lbox, 0.5 * lbox],
+                unyt.Mpc,
+                comoving=True,
+                scale_factor=sd.metadata.a,
+                scale_exponent=1,
+            ),
+            resolution=box_res,
+            parallel=parallel,
+            backend=backend,
+        )
+        edge_img = project_gas(
+            sd,
+            region=cosmo_array(
+                [-0.25 * lbox, 0.75 * lbox, 0.5 * lbox, 1.5 * lbox],
+                unyt.Mpc,
+                comoving=True,
+                scale_factor=sd.metadata.a,
+                scale_exponent=1,
+            ),
+            resolution=box_res,
+            parallel=parallel,
+            periodic=False,
+            backend=backend,
+        )
+        edge_mask = np.s_[box_res // 6 : -box_res // 6, box_res // 6 : -box_res // 6]
+        assert fraction_within_tolerance(
+            edge_img[box_res // 4 :, : box_res // 2][edge_mask],
+            ref_img[: 3 * box_res // 4, box_res // 2 :][edge_mask],
+        )
+        assert np.allclose(far_img, ref_img)
+        assert fraction_within_tolerance(
+            big_img, np.concatenate([np.hstack([ref_img] * 3)] * 3, axis=1)
+        )
+        assert np.allclose(depth_img, neg_depth_img)
+        assert np.allclose(depth_img, wrap_depth_img)
+        assert np.allclose(ref_img, straddled_depth_img)
 
     @pytest.mark.parametrize("backend", projection_backends.keys())
     def test_periodic_boundary_wrapping(self, backend):
@@ -200,6 +320,7 @@
         Test that periodic boundary wrapping works.
         """
         if backend == "gpu":
+            # https://github.com/SWIFTSIM/swiftsimio/issues/229
             pytest.xfail("gpu backend currently broken")
 
         pixel_resolution = 100
@@ -323,6 +444,7 @@
     @pytest.mark.parametrize("backend", slice_backends.keys())
     def test_periodic_boundary_wrapping(self, backend):
         if backend == "gpu":
+            # https://github.com/SWIFTSIM/swiftsimio/issues/229
             pytest.xfail("gpu backend currently broken")
 
         pixel_resolution = 100
@@ -368,6 +490,164 @@
         )
 
         assert (image1 == image2).all()
+
+    @pytest.mark.parametrize("backend", slice_backends.keys())
+    def test_equivalent_regions(self, backend, cosmo_volume_example):
+        """
+        Here we test that various regions are (close enough to) equivalent.
+        The ref_img is just a slice through the whole box at z=0.5 * lbox.
+        The big_img is the box tiled 3x3 times, confirming that we can periodically wrap
+        as many times as we like.
+        The far_img is way, way outside the box, confirming that we can place the region
+        anywhere.
+        The neg_img places the slice at z=-0.5 * lbox.
+        The wrap_img places the slice at z=1.5 * lbox.
+        The edge_img is the only non-periodic case, framed to only partially contain the
+        box. We check that it matches the expected region of the ref_img (with the edges
+        trimmed a bit).
+        """
+        sd = load(cosmo_volume_example)
+        parallel = True
+        lbox = sd.metadata.boxsize[0].to_comoving().to_value(unyt.Mpc)
+        box_res = 256
+        ref_img = slice_gas(
+            sd,
+            region=cosmo_array(
+                [0, lbox, 0, lbox],
+                unyt.Mpc,
+                comoving=True,
+                scale_factor=sd.metadata.a,
+                scale_exponent=1,
+            ),
+            z_slice=cosmo_quantity(
+                0.5 * lbox,
+                unyt.Mpc,
+                comoving=True,
+                scale_factor=sd.metadata.a,
+                scale_exponent=1,
+            ),
+            resolution=box_res,
+            parallel=parallel,
+            periodic=True,
+            backend=backend,
+        )
+        big_img = slice_gas(
+            sd,
+            region=cosmo_array(
+                [0, 3 * lbox, 0, 3 * lbox],
+                unyt.Mpc,
+                comoving=True,
+                scale_factor=sd.metadata.a,
+                scale_exponent=1,
+            ),
+            z_slice=cosmo_quantity(
+                0.5 * lbox,
+                unyt.Mpc,
+                comoving=True,
+                scale_factor=sd.metadata.a,
+                scale_exponent=1,
+            ),
+            resolution=box_res * 3,
+            parallel=parallel,
+            periodic=True,
+            backend=backend,
+        )
+        far_img = slice_gas(
+            sd,
+            region=cosmo_array(
+                [50 * lbox, 51 * lbox, 50 * lbox, 51 * lbox],
+                unyt.Mpc,
+                comoving=True,
+                scale_factor=sd.metadata.a,
+                scale_exponent=1,
+            ),
+            z_slice=cosmo_quantity(
+                0.5 * lbox,
+                unyt.Mpc,
+                comoving=True,
+                scale_factor=sd.metadata.a,
+                scale_exponent=1,
+            ),
+            resolution=box_res,
+            parallel=parallel,
+            periodic=True,
+            backend=backend,
+        )
+        neg_img = slice_gas(
+            sd,
+            region=cosmo_array(
+                [0, lbox, 0, lbox, -lbox, -0.7 * lbox],
+                unyt.Mpc,
+                comoving=True,
+                scale_factor=sd.metadata.a,
+                scale_exponent=1,
+            ),
+            z_slice=cosmo_quantity(
+                -0.5 * lbox,
+                unyt.Mpc,
+                comoving=True,
+                scale_factor=sd.metadata.a,
+                scale_exponent=1,
+            ),
+            resolution=box_res,
+            parallel=parallel,
+            backend=backend,
+        )
+        wrap_img = slice_gas(
+            sd,
+            region=cosmo_array(
+                [0, lbox, 0, lbox, lbox, 1.3 * lbox],
+                unyt.Mpc,
+                comoving=True,
+                scale_factor=sd.metadata.a,
+                scale_exponent=1,
+            ),
+            z_slice=cosmo_quantity(
+                1.5 * lbox,
+                unyt.Mpc,
+                comoving=True,
+                scale_factor=sd.metadata.a,
+                scale_exponent=1,
+            ),
+            resolution=box_res,
+            parallel=parallel,
+            backend=backend,
+        )
+        edge_img = slice_gas(
+            sd,
+            region=cosmo_array(
+                [-0.25 * lbox, 0.75 * lbox, 0.5 * lbox, 1.5 * lbox],
+                unyt.Mpc,
+                comoving=True,
+                scale_factor=sd.metadata.a,
+                scale_exponent=1,
+            ),
+            z_slice=cosmo_quantity(
+                0.5 * lbox,
+                unyt.Mpc,
+                comoving=True,
+                scale_factor=sd.metadata.a,
+                scale_exponent=1,
+            ),
+            resolution=box_res,
+            parallel=parallel,
+            periodic=False,
+            backend=backend,
+        )
+        edge_mask = np.s_[box_res // 6 : -box_res // 6, box_res // 6 : -box_res // 6]
+        assert fraction_within_tolerance(
+            edge_img[box_res // 4 :, : box_res // 2][edge_mask],
+            ref_img[: 3 * box_res // 4, box_res // 2 :][edge_mask],
+            frac={"nearest_neighbours": 0.8}.get(backend, 0.99),
+        )
+        assert np.allclose(far_img, ref_img)
+        assert fraction_within_tolerance(
+            big_img,
+            np.concatenate([np.hstack([ref_img] * 3)] * 3, axis=1),
+            frac={"nearest_neighbours": 0.8}.get(backend, 0.99),
+        )
+        assert np.allclose(neg_img, ref_img)
+        assert np.allclose(wrap_img, ref_img)
 
 
 class TestVolumeRender:
@@ -393,514 +673,6 @@
         h_max = np.float32(0.05)
         resolution = 64
 
-=======
-
-    @pytest.mark.parametrize("backend", projection_backends.keys())
-    def test_equivalent_regions(self, backend, cosmo_volume_example):
-        """
-        Here we test that various regions are (close enough to) equivalent.
-        The ref_img is just a projection through the whole box.
-        The big_img is the box tiled 3x3 times, confirming that we can periodically wrap
-        as many times as we like.
-        The far_img is way, way outside the box, confirming that we can place the region
-        anywhere.
-        The depth_img is a reference image with limited projection depth in the box.
-        The neg_depth_img is as the depth_img but with the z range in negative values.
-        The wrap_depth_img is as the depth_img but with the z range beyond the box length.
-        The straddled_depth_img compares to the ref_img - it projects through the whole
-        box but straddling z=0 instead of starting there.
-        The edge_img is the only non-periodic case, framed to only partially contain the
-        box. We check that it matches the expected region of the ref_img (with the edges
-        trimmed a bit).
-        """
-        sd = load(cosmo_volume_example)
-        if backend == "gpu":
-            # https://github.com/SWIFTSIM/swiftsimio/issues/229
-            pytest.xfail("gpu backend currently broken")
-        parallel = True
-        lbox = sd.metadata.boxsize[0].to_comoving().to_value(unyt.Mpc)
-        box_res = 256
-        ref_img = project_gas(
-            sd,
-            region=cosmo_array(
-                [0, lbox, 0, lbox],
-                unyt.Mpc,
-                comoving=True,
-                scale_factor=sd.metadata.a,
-                scale_exponent=1,
-            ),
-            resolution=box_res,
-            parallel=parallel,
-            periodic=True,
-            backend=backend,
-        )
-        big_img = project_gas(
-            sd,
-            region=cosmo_array(
-                [0, 3 * lbox, 0, 3 * lbox],
-                unyt.Mpc,
-                comoving=True,
-                scale_factor=sd.metadata.a,
-                scale_exponent=1,
-            ),
-            resolution=box_res * 3,
-            parallel=parallel,
-            periodic=True,
-            backend=backend,
-        )
-        far_img = project_gas(
-            sd,
-            region=cosmo_array(
-                [50 * lbox, 51 * lbox, 50 * lbox, 51 * lbox],
-                unyt.Mpc,
-                comoving=True,
-                scale_factor=sd.metadata.a,
-                scale_exponent=1,
-            ),
-            resolution=box_res,
-            parallel=parallel,
-            periodic=True,
-            backend=backend,
-        )
-        depth_img = project_gas(
-            sd,
-            region=cosmo_array(
-                [0, lbox, 0, lbox, 0, 0.3 * lbox],
-                unyt.Mpc,
-                comoving=True,
-                scale_factor=sd.metadata.a,
-                scale_exponent=1,
-            ),
-            resolution=box_res,
-            parallel=parallel,
-            backend=backend,
-        )
-        neg_depth_img = project_gas(
-            sd,
-            region=cosmo_array(
-                [0, lbox, 0, lbox, -lbox, -0.7 * lbox],
-                unyt.Mpc,
-                comoving=True,
-                scale_factor=sd.metadata.a,
-                scale_exponent=1,
-            ),
-            resolution=box_res,
-            parallel=parallel,
-            backend=backend,
-        )
-        wrap_depth_img = project_gas(
-            sd,
-            region=cosmo_array(
-                [0, lbox, 0, lbox, lbox, 1.3 * lbox],
-                unyt.Mpc,
-                comoving=True,
-                scale_factor=sd.metadata.a,
-                scale_exponent=1,
-            ),
-            resolution=box_res,
-            parallel=parallel,
-            backend=backend,
-        )
-        straddled_depth_img = project_gas(
-            sd,
-            region=cosmo_array(
-                [0, lbox, 0, lbox, -0.5 * lbox, 0.5 * lbox],
-                unyt.Mpc,
-                comoving=True,
-                scale_factor=sd.metadata.a,
-                scale_exponent=1,
-            ),
-            resolution=box_res,
-            parallel=parallel,
-            backend=backend,
-        )
-        edge_img = project_gas(
-            sd,
-            region=cosmo_array(
-                [-0.25 * lbox, 0.75 * lbox, 0.5 * lbox, 1.5 * lbox],
-                unyt.Mpc,
-                comoving=True,
-                scale_factor=sd.metadata.a,
-                scale_exponent=1,
-            ),
-            resolution=box_res,
-            parallel=parallel,
-            periodic=False,
-            backend=backend,
-        )
-        edge_mask = np.s_[box_res // 6 : -box_res // 6, box_res // 6 : -box_res // 6]
-        assert fraction_within_tolerance(
-            edge_img[box_res // 4 :, : box_res // 2][edge_mask],
-            ref_img[: 3 * box_res // 4, box_res // 2 :][edge_mask],
-        )
-        assert np.allclose(far_img, ref_img)
-        assert fraction_within_tolerance(
-            big_img, np.concatenate([np.hstack([ref_img] * 3)] * 3, axis=1)
-        )
-        assert np.allclose(depth_img, neg_depth_img)
-        assert np.allclose(depth_img, wrap_depth_img)
-        assert np.allclose(ref_img, straddled_depth_img)
-
-    @pytest.mark.parametrize("backend", projection_backends.keys())
-    def test_periodic_boundary_wrapping(self, backend):
-        """
-        Test that periodic boundary wrapping works.
-        """
-        if backend == "gpu":
-            # https://github.com/SWIFTSIM/swiftsimio/issues/229
-            pytest.xfail("gpu backend currently broken")
-
-        pixel_resolution = 100
-        boxsize = 1.0
-
-        # set up a particle near the edge of the box that overlaps with the edge
-        coordinates_periodic = np.array([[0.1, 0.5, 0.5]])
-        hsml_periodic = np.array([0.2])
-        masses_periodic = np.array([1.0])
-
-        # set up a periodic copy of the particle on the other side of the box as well
-        # to test the case where we don't apply periodic wrapping
-        coordinates_non_periodic = np.array([[0.1, 0.5, 0.5], [1.1, 0.5, 0.5]])
-        hsml_non_periodic = np.array([0.2, 0.2])
-        masses_non_periodic = np.array([1.0, 1.0])
-
-        # test the projection backends scatter functions
-        try:
-            image1 = projection_backends[backend](
-                x=coordinates_periodic[:, 0],
-                y=coordinates_periodic[:, 1],
-                m=masses_periodic,
-                h=hsml_periodic,
-                res=pixel_resolution,
-                box_x=boxsize,
-                box_y=boxsize,
-            )
-            image2 = projection_backends[backend](
-                x=coordinates_non_periodic[:, 0],
-                y=coordinates_non_periodic[:, 1],
-                m=masses_non_periodic,
-                h=hsml_non_periodic,
-                res=pixel_resolution,
-                box_x=0.0,
-                box_y=0.0,
-            )
-            assert (image1 == image2).all()
-        except CudaSupportError:
-            if CUDA_AVAILABLE:
-                raise ImportError("Optional loading of the CUDA module is broken")
-            else:
-                pytest.skip("CUDA is not available")
-
-
-class TestSlice:
-    def test_slice(self, save=False):
-        slice = slice_backends["sph"]
-        image = slice(
-            x=np.array([0.0, 1.0, 1.0, -0.000_001]),
-            y=np.array([0.0, 0.0, 1.0, 1.000_001]),
-            z=np.array([0.0, 0.0, 1.0, 1.000_001]),
-            m=np.array([1.0, 1.0, 1.0, 1.0]),
-            h=np.array([0.2, 0.2, 0.2, 0.000_002]),
-            z_slice=0.99,
-            xres=256,
-            yres=256,
-            box_x=1.0,
-            box_y=1.0,
-            box_z=1.0,
-        )
-
-        if save:
-            imsave("test_image_creation.png", image)
-
-        return
-
-    def test_slice_parallel(self, save=False):
-        """
-        Asserts that we create the same image with the parallel version of the code
-        as with the serial version.
-        """
-
-        number_of_parts = 1000
-        h_max = np.float32(0.05)
-        z_slice = 0.5
-        resolution = 256
-
-        coordinates = (
-            np.random.rand(3 * number_of_parts)
-            .reshape((3, number_of_parts))
-            .astype(np.float64)
-        )
-        hsml = np.random.rand(number_of_parts).astype(np.float32) * h_max
-        masses = np.ones(number_of_parts, dtype=np.float32)
-
-        for backend in slice_backends.keys():
-            image = slice_backends[backend](
-                x=coordinates[0],
-                y=coordinates[1],
-                z=coordinates[2],
-                m=masses,
-                h=hsml,
-                z_slice=z_slice,
-                xres=resolution,
-                yres=resolution,
-                box_x=1.0,
-                box_y=1.0,
-                box_z=1.0,
-            )
-            image_par = slice_backends_parallel[backend](
-                x=coordinates[0],
-                y=coordinates[1],
-                z=coordinates[2],
-                m=masses,
-                h=hsml,
-                z_slice=z_slice,
-                xres=resolution,
-                yres=resolution,
-                box_x=1.0,
-                box_y=1.0,
-                box_z=1.0,
-            )
-
-            assert np.isclose(image, image_par).all()
-
-        if save:
-            imsave("test_image_creation.png", image)
-
-        return
-
-    @pytest.mark.parametrize("backend", slice_backends.keys())
-    def test_periodic_boundary_wrapping(self, backend):
-        if backend == "gpu":
-            # https://github.com/SWIFTSIM/swiftsimio/issues/229
-            pytest.xfail("gpu backend currently broken")
-
-        pixel_resolution = 100
-        boxsize = 1.0
-
-        # set up a particle near the edge of the box that overlaps with the edge
-        coordinates_periodic = np.array([[0.1, 0.5, 0.5]])
-        hsml_periodic = np.array([0.2])
-        masses_periodic = np.array([1.0])
-
-        # set up a periodic copy of the particle on the other side of the box as well
-        # to test the case where we don't apply periodic wrapping
-        coordinates_non_periodic = np.array([[0.1, 0.5, 0.5], [1.1, 0.5, 0.5]])
-        hsml_non_periodic = np.array([0.2, 0.2])
-        masses_non_periodic = np.array([1.0, 1.0])
-
-        # test the slice scatter function
-        image1 = slice_backends[backend](
-            x=coordinates_periodic[:, 0],
-            y=coordinates_periodic[:, 1],
-            z=coordinates_periodic[:, 2],
-            m=masses_periodic,
-            h=hsml_periodic,
-            z_slice=0.5,
-            xres=pixel_resolution,
-            yres=pixel_resolution,
-            box_x=boxsize,
-            box_y=boxsize,
-            box_z=boxsize,
-        )
-        image2 = slice_backends[backend](
-            x=coordinates_non_periodic[:, 0],
-            y=coordinates_non_periodic[:, 1],
-            z=coordinates_non_periodic[:, 2],
-            m=masses_non_periodic,
-            h=hsml_non_periodic,
-            z_slice=0.5,
-            xres=pixel_resolution,
-            yres=pixel_resolution,
-            box_x=0.0,
-            box_y=0.0,
-            box_z=0.0,
-        )
-
-        assert (image1 == image2).all()
-
-    @pytest.mark.parametrize("backend", slice_backends.keys())
-    def test_equivalent_regions(self, backend, cosmo_volume_example):
-        """
-        Here we test that various regions are (close enough to) equivalent.
-        The ref_img is just a slice through the whole box at z=0.5 * lbox.
-        The big_img is the box tiled 3x3 times, confirming that we can periodically wrap
-        as many times as we like.
-        The far_img is way, way outside the box, confirming that we can place the region
-        anywhere.
-        The neg_img places the slice at z=-0.5 * lbox.
-        The wrap_img places the slice at z=1.5 * lbox.
-        The edge_img is the only non-periodic case, framed to only partially contain the
-        box. We check that it matches the expected region of the ref_img (with the edges
-        trimmed a bit).
-        """
-        sd = load(cosmo_volume_example)
-        parallel = True
-        lbox = sd.metadata.boxsize[0].to_comoving().to_value(unyt.Mpc)
-        box_res = 256
-        ref_img = slice_gas(
-            sd,
-            region=cosmo_array(
-                [0, lbox, 0, lbox],
-                unyt.Mpc,
-                comoving=True,
-                scale_factor=sd.metadata.a,
-                scale_exponent=1,
-            ),
-            z_slice=cosmo_quantity(
-                0.5 * lbox,
-                unyt.Mpc,
-                comoving=True,
-                scale_factor=sd.metadata.a,
-                scale_exponent=1,
-            ),
-            resolution=box_res,
-            parallel=parallel,
-            periodic=True,
-            backend=backend,
-        )
-        big_img = slice_gas(
-            sd,
-            region=cosmo_array(
-                [0, 3 * lbox, 0, 3 * lbox],
-                unyt.Mpc,
-                comoving=True,
-                scale_factor=sd.metadata.a,
-                scale_exponent=1,
-            ),
-            z_slice=cosmo_quantity(
-                0.5 * lbox,
-                unyt.Mpc,
-                comoving=True,
-                scale_factor=sd.metadata.a,
-                scale_exponent=1,
-            ),
-            resolution=box_res * 3,
-            parallel=parallel,
-            periodic=True,
-            backend=backend,
-        )
-        far_img = slice_gas(
-            sd,
-            region=cosmo_array(
-                [50 * lbox, 51 * lbox, 50 * lbox, 51 * lbox],
-                unyt.Mpc,
-                comoving=True,
-                scale_factor=sd.metadata.a,
-                scale_exponent=1,
-            ),
-            z_slice=cosmo_quantity(
-                0.5 * lbox,
-                unyt.Mpc,
-                comoving=True,
-                scale_factor=sd.metadata.a,
-                scale_exponent=1,
-            ),
-            resolution=box_res,
-            parallel=parallel,
-            periodic=True,
-            backend=backend,
-        )
-        neg_img = slice_gas(
-            sd,
-            region=cosmo_array(
-                [0, lbox, 0, lbox, -lbox, -0.7 * lbox],
-                unyt.Mpc,
-                comoving=True,
-                scale_factor=sd.metadata.a,
-                scale_exponent=1,
-            ),
-            z_slice=cosmo_quantity(
-                -0.5 * lbox,
-                unyt.Mpc,
-                comoving=True,
-                scale_factor=sd.metadata.a,
-                scale_exponent=1,
-            ),
-            resolution=box_res,
-            parallel=parallel,
-            backend=backend,
-        )
-        wrap_img = slice_gas(
-            sd,
-            region=cosmo_array(
-                [0, lbox, 0, lbox, lbox, 1.3 * lbox],
-                unyt.Mpc,
-                comoving=True,
-                scale_factor=sd.metadata.a,
-                scale_exponent=1,
-            ),
-            z_slice=cosmo_quantity(
-                1.5 * lbox,
-                unyt.Mpc,
-                comoving=True,
-                scale_factor=sd.metadata.a,
-                scale_exponent=1,
-            ),
-            resolution=box_res,
-            parallel=parallel,
-            backend=backend,
-        )
-        edge_img = slice_gas(
-            sd,
-            region=cosmo_array(
-                [-0.25 * lbox, 0.75 * lbox, 0.5 * lbox, 1.5 * lbox],
-                unyt.Mpc,
-                comoving=True,
-                scale_factor=sd.metadata.a,
-                scale_exponent=1,
-            ),
-            z_slice=cosmo_quantity(
-                0.5 * lbox,
-                unyt.Mpc,
-                comoving=True,
-                scale_factor=sd.metadata.a,
-                scale_exponent=1,
-            ),
-            resolution=box_res,
-            parallel=parallel,
-            periodic=False,
-            backend=backend,
-        )
-        edge_mask = np.s_[box_res // 6 : -box_res // 6, box_res // 6 : -box_res // 6]
-        assert fraction_within_tolerance(
-            edge_img[box_res // 4 :, : box_res // 2][edge_mask],
-            ref_img[: 3 * box_res // 4, box_res // 2 :][edge_mask],
-            frac={"nearest_neighbours": 0.8}.get(backend, 0.99),
-        )
-        assert np.allclose(far_img, ref_img)
-        assert fraction_within_tolerance(
-            big_img,
-            np.concatenate([np.hstack([ref_img] * 3)] * 3, axis=1),
-            frac={"nearest_neighbours": 0.8}.get(backend, 0.99),
-        )
-        assert np.allclose(neg_img, ref_img)
-        assert np.allclose(wrap_img, ref_img)
-
-
-class TestVolumeRender:
-    def test_volume_render(self):
-        # render image
-        scatter = volume_render_backends["scatter"]
-        scatter(
-            x=np.array([0.0, 1.0, 1.0, -0.000_001]),
-            y=np.array([0.0, 0.0, 1.0, 1.000_001]),
-            z=np.array([0.0, 0.0, 1.0, 1.000_001]),
-            m=np.array([1.0, 1.0, 1.0, 1.0]),
-            h=np.array([0.2, 0.2, 0.2, 0.000_002]),
-            res=64,
-            box_x=1.0,
-            box_y=1.0,
-            box_z=1.0,
-        )
-
-        return
-
-    def test_volume_parallel(self):
-        number_of_parts = 1000
-        h_max = np.float32(0.05)
-        resolution = 64
-
->>>>>>> 23bf7dcf
         coordinates = (
             np.random.rand(3 * number_of_parts)
             .reshape((3, number_of_parts))
@@ -968,7 +740,6 @@
             box_y=boxsize,
             box_z=boxsize,
         )
-<<<<<<< HEAD
 
         assert np.allclose(deposition, volume.view(np.ndarray))
 
@@ -1008,45 +779,6 @@
         # Volume render the particles
         volume = render_gas(data, npix, parallel=False).to_physical()
 
-=======
-
-        assert np.allclose(deposition, volume.view(np.ndarray))
-
-    def test_folding_deposit(self):
-        """
-        Tests that the deposit returns the 'correct' units.
-        """
-
-        x = np.array([100, 200])
-        y = np.array([100, 200])
-        z = np.array([100, 200])
-        m = np.array([1, 1])
-
-        res = 256
-        boxsize = 1.0 * res
-
-        # 1.0 implies no folding
-        deposition_1 = deposit(x, y, z, m, res, 1.0, boxsize, boxsize, boxsize)
-
-        # 2.0 implies folding by factor of 8
-        deposition_2 = deposit(x, y, z, m, res, 2.0, boxsize, boxsize, boxsize)
-
-        assert deposition_1[100, 100, 100] * 8.0 == deposition_2[200, 200, 200]
-
-    def test_volume_render_and_unfolded_deposit_with_units(self, cosmological_volume):
-        data = load(cosmological_volume)
-        data.gas.smoothing_lengths = 1e-30 * data.gas.smoothing_lengths
-        npix = 64
-
-        # Deposit the particles
-        deposition = render_to_deposit(
-            data.gas, npix, project="masses", folding=0, parallel=False
-        ).to_physical()
-
-        # Volume render the particles
-        volume = render_gas(data, npix, parallel=False).to_physical()
-
->>>>>>> 23bf7dcf
         mean_density_deposit = (
             (np.sum(deposition) / npix ** 3)
             .to_comoving()
@@ -1107,18 +839,9 @@
             box_y=0.0,
             box_z=0.0,
         )
-<<<<<<< HEAD
 
         assert (image1 == image2).all()
-=======
->>>>>>> 23bf7dcf
-
-        assert (image1 == image2).all()
-
-<<<<<<< HEAD
-def test_selection_render(cosmological_volume_no_legacy):
-    data = load(cosmological_volume_no_legacy)
-=======
+
     def test_equivalent_regions(self, cosmo_volume_example):
         """
         Here we test that various regions are (close enough to) equivalent.
@@ -1233,9 +956,8 @@
         )
 
 
-def test_selection_render(cosmological_volume):
-    data = load(cosmological_volume)
->>>>>>> 23bf7dcf
+def test_selection_render(cosmological_volume_no_legacy):
+    data = load(cosmological_volume_no_legacy)
     bs = data.metadata.boxsize[0]
 
     # Projection
@@ -1275,21 +997,13 @@
     return
 
 
-<<<<<<< HEAD
 def test_comoving_versus_physical(cosmological_volume_no_legacy):
-=======
-def test_comoving_versus_physical(cosmological_volume):
->>>>>>> 23bf7dcf
     """
     Test what happens if you try to mix up physical and comoving quantities.
     """
 
     # this test is pretty slow if we don't mask out some particles
-<<<<<<< HEAD
     m = mask(cosmological_volume_no_legacy)
-=======
-    m = mask(cosmological_volume)
->>>>>>> 23bf7dcf
     boxsize = m.metadata.boxsize
     m.constrain_spatial([[0.0 * b, 0.05 * b] for b in boxsize])
     region = [
@@ -1302,11 +1016,7 @@
     ]
     for func, aexp in [(project_gas, -2.0), (slice_gas, -3.0), (render_gas, -3.0)]:
         # normal case: everything comoving
-<<<<<<< HEAD
         data = load(cosmological_volume_no_legacy, mask=m)
-=======
-        data = load(cosmological_volume, mask=m)
->>>>>>> 23bf7dcf
         # we force the default (project="masses") to check the cosmo_factor
         # conversion in this case
         img = func(data, resolution=64, project="masses", region=region, parallel=True)
@@ -1385,21 +1095,13 @@
         assert (img.cosmo_factor.expr - a ** (aexp - 3.0)).simplify() == 0
 
 
-<<<<<<< HEAD
 def test_nongas_smoothing_lengths(cosmological_volume_no_legacy):
-=======
-def test_nongas_smoothing_lengths(cosmological_volume):
->>>>>>> 23bf7dcf
     """
     Test that the visualisation tools to calculate smoothing lengths give usable results.
     """
 
     # If project_gas runs without error the smoothing lengths seem usable.
-<<<<<<< HEAD
     data = load(cosmological_volume_no_legacy)
-=======
-    data = load(cosmological_volume)
->>>>>>> 23bf7dcf
     data.dark_matter.smoothing_length = generate_smoothing_lengths(
         data.dark_matter.coordinates, data.metadata.boxsize, kernel_gamma=1.8
     )
@@ -1460,7 +1162,6 @@
             k, power_spectrum, scatter = deposition_to_power_spectrum(
                 deposition, data.metadata.boxsize, folding=0, wavenumber_bins=bins
             )
-<<<<<<< HEAD
 
             if npix == 32:
                 folds[0] = deposition
@@ -1495,42 +1196,6 @@
             log_wavenumber_bins=True,
         )
 
-=======
-
-            if npix == 32:
-                folds[0] = deposition
-
-            output[npix] = (k, power_spectrum, scatter)
-
-        folding_output = {}
-
-        for folding in [2, 4, 6, 8]:  # , 8.0, 512.0]:
-            # Deposit the particles
-            deposition = render_to_deposit(
-                data.dark_matter, 32, project="masses", folding=folding, parallel=False
-            ).to("Msun / Mpc**3")
-
-            # Calculate the power spectrum
-            k, power_spectrum, scatter = deposition_to_power_spectrum(
-                deposition, data.metadata.boxsize, folding=folding, wavenumber_bins=bins
-            )
-
-            folds[folding] = deposition
-
-            folding_output[2 ** folding] = (k, power_spectrum, scatter)
-
-        # Now try doing them all together at once.
-
-        _, all_centers, all_ps, folding_tracker = folded_depositions_to_power_spectrum(
-            depositions=folds,
-            boxsize=data.metadata.boxsize,
-            number_of_wavenumber_bins=32,
-            cross_depositions=None,
-            wavenumber_range=(min_k, max_k),
-            log_wavenumber_bins=True,
-        )
-
->>>>>>> 23bf7dcf
         # import pdb; pdb.set_trace()
 
         if save:
