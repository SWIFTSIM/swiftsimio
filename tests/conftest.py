--- conflicted
+++ resolved
@@ -62,8 +62,6 @@
 def cosmological_volume_dithered():
     yield _requires("LegacyCosmologicalVolumeDithered.hdf5")
 
-
-<<<<<<< HEAD
 #
 # Allow enabling remote file tests with a command line flag
 #
@@ -133,20 +131,15 @@
 )
 def soap_example_params(request):
     return test_data_parameters(request)
-=======
-@pytest.fixture
-def soap_example():
-    yield _requires("SoapExample.hdf5")
 
 
 @pytest.fixture(
-    params=[
+    params=repeat_tests([
         "EagleDistributed.hdf5",
         "EagleSingle.hdf5",
         "LegacyCosmologicalVolume.hdf5",
         "SoapExample.hdf5",
-    ]
+    ])
 )
-def snapshot_or_soap(request):
-    yield _requires(request.param)
->>>>>>> 4a75ce3f
+def snapshot_or_soap_params(request):
+    return test_data_parameters(request)