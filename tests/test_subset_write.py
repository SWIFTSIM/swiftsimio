from swiftsimio.subset_writer import write_subset
from swiftsimio import load, metadata
from .helper import _mask_without_warning as mask
import os


def compare_data_contents(A, B):
    """
    Compares two SWIFTDatasets

    Compares all datasets, and one of the metadata fields (this is
    because all metadata fields are copied over simultaneously so if
    they should be either all right or all wrong)

    Parameters
    ----------
    A, B : SWIFTDataset
        datasets to compare
    """
    # Initialise a list to store fields that differ
    bad_compares = []

    # Compare metadata - this is non-trivial so we just compare the run name as a
    # sanity check.
    if A.metadata.run_name != B.metadata.run_name:
        bad_compares.append("metadata")

    # Compare datasets
    test_was_trivial = True  # make sure we match at least some non-empty arrays
    for group_name in A.metadata.present_group_names:
        A_type = getattr(A, group_name)
        B_type = getattr(B, group_name)
        dataset_field_names = set(
            A_type.group_metadata.field_names + B_type.group_metadata.field_names
        )

        for attr in dataset_field_names:
            param_A = getattr(A_type, attr)
            param_B = getattr(B_type, attr)
            if len(param_A) == 0 and len(param_B) == 0:
                # both arrays are empty, counts as a match
                continue
            else:
                # compared at least one non-empty data array
                test_was_trivial = False
            comparison = param_A == param_B
            if type(comparison) is bool:  # guards len in elif, don't merge nested if
                if not comparison:
                    bad_compares.append(f"{group_name} {attr}")
            elif len(comparison) > 1:
                if not comparison.all():
                    bad_compares.append(f"{group_name} {attr}")

    assert bad_compares == [], f"compare failed on {bad_compares}"
    assert not test_was_trivial


<<<<<<< HEAD
def test_subset_writer(cosmological_volume_params):
=======
def test_subset_writer(snapshot_or_soap):
>>>>>>> 4a75ce3f
    """
    Test to make sure subset writing works as intended

    Writes a subset of the input file to a new file
    and compares result against masked load of the original file.
    """
    # Specify output filepath
    outfile = snapshot_or_soap.replace(".hdf5", "_subset.hdf5")

    # Create a mask
<<<<<<< HEAD
    full_mask = mask(**cosmological_volume_params)
=======
    full_mask = mask(snapshot_or_soap)
>>>>>>> 4a75ce3f
    load_region = [[0.25 * b, 0.75 * b] for b in full_mask.metadata.boxsize]
    full_mask.constrain_spatial(load_region)

    # Write the subset
    write_subset(outfile, full_mask)

    # Compare subset of written subset of snapshot against corresponding region in
    # full snapshot. This checks that both the metadata and dataset subsets are
    # written properly.
    sub_mask = mask(outfile)
    sub_load_region = [[0.375 * b, 0.625 * b] for b in sub_mask.metadata.boxsize]
    sub_mask.constrain_spatial(sub_load_region)
    # Update the spatial region to match what we load from the subset.
    full_mask.constrain_spatial(sub_load_region)

<<<<<<< HEAD
    snapshot = load(**cosmological_volume_params, mask=full_mask)
=======
    snapshot = load(snapshot_or_soap, full_mask)
>>>>>>> 4a75ce3f
    sub_snapshot = load(outfile, sub_mask)

    compare_data_contents(snapshot, sub_snapshot)

    # Clean up
    os.remove(outfile)

    return<|MERGE_RESOLUTION|>--- conflicted
+++ resolved
@@ -2,6 +2,7 @@
 from swiftsimio import load, metadata
 from .helper import _mask_without_warning as mask
 import os
+import os.path
 
 
 def compare_data_contents(A, B):
@@ -55,11 +56,7 @@
     assert not test_was_trivial
 
 
-<<<<<<< HEAD
-def test_subset_writer(cosmological_volume_params):
-=======
-def test_subset_writer(snapshot_or_soap):
->>>>>>> 4a75ce3f
+def test_subset_writer(snapshot_or_soap_params):
     """
     Test to make sure subset writing works as intended
 
@@ -67,14 +64,11 @@
     and compares result against masked load of the original file.
     """
     # Specify output filepath
-    outfile = snapshot_or_soap.replace(".hdf5", "_subset.hdf5")
+    outfile = os.path.basename(snapshot_or_soap_params["filename"])
+    outfile = outfile.replace(".hdf5", "_subset.hdf5")
 
     # Create a mask
-<<<<<<< HEAD
-    full_mask = mask(**cosmological_volume_params)
-=======
-    full_mask = mask(snapshot_or_soap)
->>>>>>> 4a75ce3f
+    full_mask = mask(**snapshot_or_soap_params)
     load_region = [[0.25 * b, 0.75 * b] for b in full_mask.metadata.boxsize]
     full_mask.constrain_spatial(load_region)
 
@@ -90,11 +84,7 @@
     # Update the spatial region to match what we load from the subset.
     full_mask.constrain_spatial(sub_load_region)
 
-<<<<<<< HEAD
-    snapshot = load(**cosmological_volume_params, mask=full_mask)
-=======
-    snapshot = load(snapshot_or_soap, full_mask)
->>>>>>> 4a75ce3f
+    snapshot = load(**snapshot_or_soap_params, mask=full_mask)
     sub_snapshot = load(outfile, sub_mask)
 
     compare_data_contents(snapshot, sub_snapshot)
