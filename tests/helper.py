--- conflicted
+++ resolved
@@ -76,25 +76,16 @@
 
     # Get rid of all traces of DM
     del outfile["/Cells/Counts/PartType1"]
-<<<<<<< HEAD
     if "Offsets" in outfile["/Cells"].keys():
         del outfile["/Cells/Offsets/PartType1"]
     if "OffsetsInFile" in outfile["/Cells"].keys():
         del outfile["/Cells/OffsetsInFile/PartType1"]
-    nparts_total = [2, 0, 0, 0, 0, 0, 0]
-    nparts_this_file = [2, 0, 0, 0, 0, 0, 0]
-    outfile["/Header"].attrs["NumPart_Total"] = nparts_total
-    outfile["/Header"].attrs["NumPart_ThisFile"] = nparts_this_file
-    outfile["/Header"].attrs["CanHaveTypes"] = [1, 0, 0, 0, 0, 0, 0]
-=======
-    del outfile["/Cells/Offsets/PartType1"]
-    nparts_total = [num_parts, 0, 0, 0, 0, 0]
-    nparts_this_file = [num_parts, 0, 0, 0, 0, 0]
-    can_have_types = [1, 0, 0, 0, 0, 0]
+    nparts_total = [num_parts, 0, 0, 0, 0, 0, 0]
+    nparts_this_file = [num_parts, 0, 0, 0, 0, 0, 0]
+    can_have_types = [1, 0, 0, 0, 0, 0, 0]
     outfile["/Header"].attrs["NumPart_Total"] = nparts_total
     outfile["/Header"].attrs["NumPart_ThisFile"] = nparts_this_file
     outfile["/Header"].attrs["CanHaveTypes"] = can_have_types
->>>>>>> 5c0de902
 
     # Tidy up
     infile.close()
