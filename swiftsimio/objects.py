--- conflicted
+++ resolved
@@ -1806,13 +1806,8 @@
         else:
             ret_cf = self._cosmo_factor_ufunc_registry[ufunc](*cfs, inputs=inputs)
 
-<<<<<<< HEAD
         result = _ensure_result_is_cosmo_array_or_quantity(super().__array_ufunc__)(
-            ufunc, method, *inputs, **kwargs
-=======
-        ret = _ensure_result_is_cosmo_array_or_quantity(super().__array_ufunc__)(
             ufunc, method, *helper_result["args"], **helper_result["kwargs"]
->>>>>>> 33cf0a53
         )
         # if we get a tuple we have multiple return values to deal with
         if isinstance(result, tuple):
