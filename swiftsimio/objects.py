--- conflicted
+++ resolved
@@ -1934,65 +1934,6 @@
         else:
             return super().__rmul__(b)
 
-<<<<<<< HEAD
-=======
-    def __truediv__(
-        self, b: int | float | np.ndarray | unyt.unit_object.Unit
-    ) -> "cosmo_array":
-        """
-        Divide this :class:`~swiftsimio.objects.cosmo_array`.
-
-        We delegate most cases to :mod:`unyt`, but we need to handle the case where the
-        second argument is a :class:`~unyt.unit_object.Unit`.
-
-        Parameters
-        ----------
-        b : :class:`~numpy.ndarray`, :obj:`int`, :obj:`float` or \
-        :class:`~unyt.unit_object.Unit`
-            The object to divide this one by.
-
-        Returns
-        -------
-        ~swiftsimio.objects.cosmo_array
-            The result of the division.
-        """
-        if isinstance(b, unyt.unit_object.Unit):
-            return self.__mul__(1 / b)
-        else:
-            return super().__truediv__(b)
-
-    def __rtruediv__(
-        self, b: int | float | np.ndarray | unyt.unit_object.Unit
-    ) -> "cosmo_array":
-        """
-        Divide this :class:`~swiftsimio.objects.cosmo_array` (as the right argument).
-
-        We delegate most cases to :mod:`unyt`, but we need to handle the case where the
-        second argument is a :class:`~unyt.unit_object.Unit`.
-
-        .. note::
-
-            This function is never called when `b` is a :class:`unyt.unit_object.Unit`
-            because :mod:`unyt` handles the operation. This results in a silent demotion
-            to a :class:`unyt.array.unyt_array`.
-
-        Parameters
-        ----------
-        b : :class:`~numpy.ndarray`, :obj:`int`, :obj:`float` or \
-        :class:`~unyt.unit_object.Unit`
-            The object to divide by this one.
-
-        Returns
-        -------
-        ~swiftsimio.objects.cosmo_array
-            The result of the division.
-        """
-        if isinstance(b, unyt.unit_object.Unit):
-            return (1 / self).__mul__(b)
-        else:
-            return super().__rtruediv__(b)
-
->>>>>>> 53f8305f
 
 class cosmo_quantity(cosmo_array, unyt_quantity):
     """
