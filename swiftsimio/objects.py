"""
Contains classes for our custom :class:`~swiftsimio.objects.cosmo_array`,
:class:`~swiftsimio.objects.cosmo_quantity` and
:class:`~swiftsimio.objects.cosmo_factor` objects for cosmology-aware
arrays, extending the functionality of the :class:`~unyt.array.unyt_array`.

For developers, see also :mod:`~swiftsimio._array_functions` containing
helpers, wrappers and implementations that enable most :mod:`numpy` and
:mod:`unyt` functions to work with our cosmology-aware arrays. 
"""

from unyt import unyt_array, unyt_quantity
from unyt.array import multiple_output_operators, _iterable, POWER_MAPPING
from numbers import Number as numeric_type

import sympy
import numpy as np
from numpy import (
    add,
    subtract,
    multiply,
    divide,
    logaddexp,
    logaddexp2,
    true_divide,
    floor_divide,
    negative,
    power,
    remainder,
    mod,
    absolute,
    rint,
    sign,
    conj,
    exp,
    exp2,
    log,
    log2,
    log10,
    expm1,
    log1p,
    sqrt,
    cbrt,
    square,
    reciprocal,
    sin,
    cos,
    tan,
    arcsin,
    arccos,
    arctan,
    arctan2,
    hypot,
    sinh,
    cosh,
    tanh,
    arcsinh,
    arccosh,
    arctanh,
    deg2rad,
    rad2deg,
    greater,
    greater_equal,
    less,
    less_equal,
    not_equal,
    equal,
    logical_and,
    logical_or,
    logical_xor,
    logical_not,
    maximum,
    minimum,
    fmax,
    fmin,
    isreal,
    iscomplex,
    isfinite,
    isinf,
    isnan,
    signbit,
    copysign,
    nextafter,
    modf,
    frexp,
    fmod,
    floor,
    ceil,
    trunc,
    fabs,
    spacing,
    positive,
    divmod as divmod_,
    isnat,
    heaviside,
    matmul,
    vecdot,
)
from numpy._core.umath import _ones_like, clip
from ._array_functions import (
    _propagate_cosmo_array_attributes_to_result,
    _ensure_result_is_cosmo_array_or_quantity,
    _sqrt_cosmo_factor,
    _multiply_cosmo_factor,
    _preserve_cosmo_factor,
    _power_cosmo_factor,
    _square_cosmo_factor,
    _cbrt_cosmo_factor,
    _divide_cosmo_factor,
    _reciprocal_cosmo_factor,
    _passthrough_cosmo_factor,
    _return_without_cosmo_factor,
    _arctan2_cosmo_factor,
    _comparison_cosmo_factor,
    _prepare_array_func_args,
)

# The scale factor!
a = sympy.symbols("a")


def _verify_valid_transform_validity(obj: "cosmo_array") -> None:
    """
    Checks that ``comoving`` and ``valid_transform`` attributes are compatible.

    Comoving arrays must be able to transform, while arrays that don't transform must
    be physical. This function raises if this is not the case.

    Parameters
    ----------
    obj : swiftsimio.objects.cosmo_array
        The array whose validity is to be checked.

    Raises
    ------
    AssertionError
        When an invalid combination of ``comoving`` and ``valid_transform`` is found.
    """
    if not obj.valid_transform:
        assert (
            not obj.comoving
        ), "Cosmo arrays without a valid transform to comoving units must be physical"
    if obj.comoving:
        assert (
            obj.valid_transform
        ), "Comoving cosmo_arrays must be able to be transformed to physical"


class InvalidConversionError(Exception):
    def __init__(self, message="Could not convert to comoving coordinates."):
        self.message = message


class InvalidScaleFactor(Exception):
    """
    Raised when a scale factor is invalid, such as when adding
    two cosmo_factors with inconsistent scale factors.
    """

    def __init__(self, message=None, *args):
        """
        Constructor for warning of invalid scale factor

        Parameters
        ----------

        message : str, optional
            Message to print in case of invalid scale factor
        """
        self.message = message

    def __str__(self):
        """
        Print warning message of invalid scale factor
        """
        return f"InvalidScaleFactor: {self.message}"


class InvalidSnapshot(Exception):
    """
    Generated when a snapshot is invalid (e.g. you are trying to partially load a
    sub-snapshot).
    """

    def __init__(self, message=None, *args):
        """
        Constructor for warning of invalid snapshot

        Parameters
        ----------

        message : str, optional
            Message to print in case of invalid snapshot
        """
        self.message = message

    def __str__(self):
        """
        Print warning message of invalid snapshot
        """
        return f"InvalidSnapshot: {self.message}"


class cosmo_factor:
    """
    Cosmology factor class for storing and computing conversion between
    comoving and physical coordinates.

    This takes the expected exponent of the array that can be parsed
    by sympy, and the current value of the cosmological scale factor a.

    This should be given as the conversion from comoving to physical, i.e.

    r = cosmo_factor * r' with r in physical and r' comoving

    Examples
    --------

    Typically this would make cosmo_factor = a for the conversion between
    comoving positions r' and physical co-ordinates r.

    To do this, use the a imported from objects multiplied as you'd like:

    ``density_cosmo_factor = cosmo_factor(a**3, scale_factor=0.97)``

    """

    def __init__(self, expr, scale_factor):
        """
        Constructor for cosmology factor class

        Parameters
        ----------

        expr : sympy.expr
            expression used to convert between comoving and physical coordinates
        scale_factor : float
            the scale factor of the simulation data
        """
        self.expr = expr
        self.scale_factor = scale_factor
        pass

    def __str__(self):
        """
        Print exponent and current scale factor

        Returns
        -------

        str
            string to print exponent and current scale factor
        """
        return str(self.expr) + f" at a={self.scale_factor}"

    @property
    def a_factor(self):
        """
        The a-factor for the unit.

        e.g. for density this is 1 / a**3.

        Returns
        -------

        float
            the a-factor for given unit
        """
        if (self.expr is None) or (self.scale_factor is None):
            return None
        return float(self.expr.subs(a, self.scale_factor))

    @property
    def redshift(self):
        """
        Compute the redshift from the scale factor.

        Returns
        -------

        float
            redshift from the given scale factor

        Notes
        -----

        Returns the redshift
        ..math:: z = \\frac{1}{a} - 1,
        where :math: `a` is the scale factor
        """
        if self.scale_factor is None:
            return None
        return (1.0 / self.scale_factor) - 1.0

    def __add__(self, b):
        if not self.scale_factor == b.scale_factor:
            raise InvalidScaleFactor(
                "Attempting to add two cosmo_factors with different scale factors "
                f"{self.scale_factor} and {b.scale_factor}"
            )

        if not self.expr == b.expr:
            raise InvalidScaleFactor(
                "Attempting to add two cosmo_factors with different scale factor "
                f"dependence, {self.expr} and {b.expr}"
            )

        return cosmo_factor(expr=self.expr, scale_factor=self.scale_factor)

    def __sub__(self, b):
        if not self.scale_factor == b.scale_factor:
            raise InvalidScaleFactor(
                "Attempting to subtract two cosmo_factors with different scale factors "
                f"{self.scale_factor} and {b.scale_factor}"
            )

        if not self.expr == b.expr:
            raise InvalidScaleFactor(
                "Attempting to subtract two cosmo_factors with different scale factor "
                f"dependence, {self.expr} and {b.expr}"
            )

        return cosmo_factor(expr=self.expr, scale_factor=self.scale_factor)

    def __mul__(self, b):
        if not self.scale_factor == b.scale_factor:
            raise InvalidScaleFactor(
                "Attempting to multiply two cosmo_factors with different scale factors "
                f"{self.scale_factor} and {b.scale_factor}"
            )

        if ((self.expr is None) and (b.expr is not None)) or (
            (self.expr is not None) and (b.expr is None)
        ):
            raise InvalidScaleFactor(
                "Attempting to multiply an initialized cosmo_factor with an "
                f"uninitialized cosmo_factor {self} and {b}."
            )
        if (self.expr is None) and (b.expr is None):
            # let's be permissive and allow two uninitialized cosmo_factors through
            return cosmo_factor(expr=None, scale_factor=self.scale_factor)

        return cosmo_factor(expr=self.expr * b.expr, scale_factor=self.scale_factor)

    def __truediv__(self, b):
        if not self.scale_factor == b.scale_factor:
            raise InvalidScaleFactor(
                "Attempting to divide two cosmo_factors with different scale factors "
                f"{self.scale_factor} and {b.scale_factor}"
            )

        if ((self.expr is None) and (b.expr is not None)) or (
            (self.expr is not None) and (b.expr is None)
        ):
            raise InvalidScaleFactor(
                "Attempting to divide an initialized cosmo_factor with an "
                f"uninitialized cosmo_factor {self} and {b}."
            )
        if (self.expr is None) and (b.expr is None):
            # let's be permissive and allow two uninitialized cosmo_factors through
            return cosmo_factor(expr=None, scale_factor=self.scale_factor)

        return cosmo_factor(expr=self.expr / b.expr, scale_factor=self.scale_factor)

    def __radd__(self, b):
        return self.__add__(b)

    def __rsub__(self, b):
        return self.__sub__(b)

    def __rmul__(self, b):
        return self.__mul__(b)

    def __rtruediv__(self, b):
        return b.__truediv__(self)

    def __pow__(self, p):
        if self.expr is None:
            return cosmo_factor(expr=None, scale_factor=self.scale_factor)
        return cosmo_factor(expr=self.expr**p, scale_factor=self.scale_factor)

    def __lt__(self, b):
        return self.a_factor < b.a_factor

    def __gt__(self, b):
        return self.a_factor > b.a_factor

    def __le__(self, b):
        return self.a_factor <= b.a_factor

    def __ge__(self, b):
        return self.a_factor >= b.a_factor

    def __eq__(self, b):
        # Doesn't handle some corner cases, e.g. cosmo_factor(a ** 1, scale_factor=1)
        # is considered equal to cosmo_factor(a ** 2, scale_factor=1) because
        # 1 ** 1 == 1 ** 2. Should check self.expr vs b.expr with sympy?
        return (self.scale_factor == b.scale_factor) and (self.a_factor == b.a_factor)

    def __ne__(self, b):
        return not self.__eq__(b)

    def __repr__(self):
        """
        Print exponent and current scale factor

        Returns
        -------

        str
            string to print exponent and current scale factor
        """
        return f"cosmo_factor(expr={self.expr}, scale_factor={self.scale_factor})"


NULL_CF = cosmo_factor(None, None)


class cosmo_array(unyt_array):
    """
    Cosmology array class.

    This inherits from the unyt.unyt_array, and adds
    four variables: compression, cosmo_factor, comoving, and valid_transform.

    Parameters
    ----------

    unyt_array : unyt.unyt_array
        the inherited unyt_array

    Attributes
    ----------

    comoving : bool
        if True then the array is in comoving co-ordinates, and if
        False then it is in physical units.

    cosmo_factor : float
        Object to store conversion data between comoving and physical coordinates

    compression : string
        String describing any compression that was applied to this array in the
        hdf5 file.

    valid_transform: bool
       if True then the array can be converted from physical to comoving units

    """

    _cosmo_factor_ufunc_registry = {
        add: _preserve_cosmo_factor,
        subtract: _preserve_cosmo_factor,
        multiply: _multiply_cosmo_factor,
        divide: _divide_cosmo_factor,
        logaddexp: _return_without_cosmo_factor,
        logaddexp2: _return_without_cosmo_factor,
        true_divide: _divide_cosmo_factor,
        floor_divide: _divide_cosmo_factor,
        negative: _passthrough_cosmo_factor,
        power: _power_cosmo_factor,
        remainder: _preserve_cosmo_factor,
        mod: _preserve_cosmo_factor,
        fmod: _preserve_cosmo_factor,
        absolute: _passthrough_cosmo_factor,
        fabs: _passthrough_cosmo_factor,
        rint: _return_without_cosmo_factor,
        sign: _return_without_cosmo_factor,
        conj: _passthrough_cosmo_factor,
        exp: _return_without_cosmo_factor,
        exp2: _return_without_cosmo_factor,
        log: _return_without_cosmo_factor,
        log2: _return_without_cosmo_factor,
        log10: _return_without_cosmo_factor,
        expm1: _return_without_cosmo_factor,
        log1p: _return_without_cosmo_factor,
        sqrt: _sqrt_cosmo_factor,
        square: _square_cosmo_factor,
        cbrt: _cbrt_cosmo_factor,
        reciprocal: _reciprocal_cosmo_factor,
        sin: _return_without_cosmo_factor,
        cos: _return_without_cosmo_factor,
        tan: _return_without_cosmo_factor,
        sinh: _return_without_cosmo_factor,
        cosh: _return_without_cosmo_factor,
        tanh: _return_without_cosmo_factor,
        arcsin: _return_without_cosmo_factor,
        arccos: _return_without_cosmo_factor,
        arctan: _return_without_cosmo_factor,
        arctan2: _arctan2_cosmo_factor,
        arcsinh: _return_without_cosmo_factor,
        arccosh: _return_without_cosmo_factor,
        arctanh: _return_without_cosmo_factor,
        hypot: _preserve_cosmo_factor,
        deg2rad: _return_without_cosmo_factor,
        rad2deg: _return_without_cosmo_factor,
        # bitwise_and: not supported for unyt_array
        # bitwise_or: not supported for unyt_array
        # bitwise_xor: not supported for unyt_array
        # invert: not supported for unyt_array
        # left_shift: not supported for unyt_array
        # right_shift: not supported for unyt_array
        greater: _comparison_cosmo_factor,
        greater_equal: _comparison_cosmo_factor,
        less: _comparison_cosmo_factor,
        less_equal: _comparison_cosmo_factor,
        not_equal: _comparison_cosmo_factor,
        equal: _comparison_cosmo_factor,
        logical_and: _comparison_cosmo_factor,
        logical_or: _comparison_cosmo_factor,
        logical_xor: _comparison_cosmo_factor,
        logical_not: _return_without_cosmo_factor,
        maximum: _passthrough_cosmo_factor,
        minimum: _passthrough_cosmo_factor,
        fmax: _preserve_cosmo_factor,
        fmin: _preserve_cosmo_factor,
        isreal: _return_without_cosmo_factor,
        iscomplex: _return_without_cosmo_factor,
        isfinite: _return_without_cosmo_factor,
        isinf: _return_without_cosmo_factor,
        isnan: _return_without_cosmo_factor,
        signbit: _return_without_cosmo_factor,
        copysign: _passthrough_cosmo_factor,
        nextafter: _preserve_cosmo_factor,
        modf: _passthrough_cosmo_factor,
        # ldexp: not supported for unyt_array
        frexp: _return_without_cosmo_factor,
        floor: _passthrough_cosmo_factor,
        ceil: _passthrough_cosmo_factor,
        trunc: _passthrough_cosmo_factor,
        spacing: _passthrough_cosmo_factor,
        positive: _passthrough_cosmo_factor,
        divmod_: _passthrough_cosmo_factor,
        isnat: _return_without_cosmo_factor,
        heaviside: _preserve_cosmo_factor,
        _ones_like: _preserve_cosmo_factor,
        matmul: _multiply_cosmo_factor,
        clip: _passthrough_cosmo_factor,
        vecdot: _multiply_cosmo_factor,
    }

    def __new__(
        cls,
        input_array,
        units=None,
        registry=None,
        dtype=None,
        bypass_validation=False,
        input_units=None,
        name=None,
        cosmo_factor=None,
        comoving=None,
        valid_transform=True,
        compression=None,
    ):
        """
        Essentially a copy of the __new__ constructor.

        Parameters
        ----------
        input_array : iterable
            A tuple, list, or array to attach units to
        units : str, unyt.unit_symbols or astropy.unit, optional
            The units of the array. Powers must be specified using python syntax
            (cm**3, not cm^3).
        registry : unyt.unit_registry.UnitRegistry, optional
            The registry to create units from. If input_units is already associated with a
            unit registry and this is specified, this will be used instead of the registry
            associated with the unit object.
        dtype : np.dtype or str, optional
            The dtype of the array data. Defaults to the dtype of the input data, or, if
            none is found, uses np.float64
        bypass_validation : bool, optional
            If True, all input validation is skipped. Using this option may produce
            corrupted or invalid data, but can lead to significant speedups
            in the input validation logic adds significant overhead. If set, minimally
            pass valid values for units, comoving and cosmo_factor. Defaults to False.
        input_units : str, optional
            deprecated in favour of units option
        name : str, optional
            The name of the array. Defaults to None. This attribute does not propagate
            through mathematical operations, but is preserved under indexing and unit
            conversions.
        cosmo_factor : cosmo_factor
            cosmo_factor object to store conversion data between comoving and physical
            coordinates
        comoving : bool
            flag to indicate whether using comoving coordinates
        valid_transform : bool
            flag to indicate whether this array can be converted to comoving
        compression : string
            description of the compression filters that were applied to that array in the
            hdf5 file
        """

        cosmo_factor: cosmo_factor

        if bypass_validation is True:

            obj = super().__new__(
                cls,
                input_array,
                units=units,
                registry=registry,
                dtype=dtype,
                bypass_validation=bypass_validation,
                name=name,
            )

            # dtype, units, registry & name are handled by unyt
            obj.comoving = comoving
            obj.cosmo_factor = cosmo_factor if cosmo_factor is not None else NULL_CF
            obj.valid_transform = valid_transform
            obj.compression = compression

            return obj

        if isinstance(input_array, cosmo_array):

            obj = input_array.view(cls)

            # do cosmo_factor first since it can be used in comoving/physical conversion:
            if cosmo_factor is not None:
                obj.cosmo_factor = cosmo_factor
            # else is already copied from input_array

            if comoving is True:
                obj.convert_to_comoving()
            elif comoving is False:
                obj.convert_to_physical()
            # else is already copied from input_array

            # only overwrite valid_transform after transforming so that invalid
            # transformations raise:
            obj.valid_transform = valid_transform
            _verify_valid_transform_validity(obj)

            obj.compression = (
                compression if compression is not None else obj.compression
            )

            return obj

        elif isinstance(input_array, np.ndarray) and input_array.dtype != object:

            # guard np.ndarray so it doesn't get caught by _iterable in next case

            # ndarray with object dtype goes to next case to properly handle e.g.
            # ndarrays containing cosmo_quantities

            pass

        elif _iterable(input_array) and input_array:

            # if _prepare_array_func_args finds cosmo_array input it will convert to:
            default_cm = comoving if comoving is not None else True

            # coerce any cosmo_array inputs to consistency:
            helper_result = _prepare_array_func_args(
                *input_array, _default_cm=default_cm
            )

            input_array = helper_result["args"]

            # default to comoving, cosmo_factor and compression given as kwargs
            comoving = helper_result["comoving"] if comoving is None else comoving
            cosmo_factor = (
                _preserve_cosmo_factor(*helper_result["cfs"])
                if cosmo_factor is None
                else cosmo_factor
            )
            compression = (
                helper_result["compression"] if compression is None else compression
            )
            # valid_transform has a non-None default, so we have to decide to always
            # respect it

        obj = super().__new__(
            cls,
            input_array,
            units=units,
            registry=registry,
            dtype=dtype,
            bypass_validation=bypass_validation,
            name=name,
        )

        if isinstance(obj, unyt_array) and not isinstance(obj, cls):
            obj = obj.view(cls)

        # attach our attributes:
        obj.comoving = comoving
        # unyt allows creating a unyt_array from e.g. arrays with heterogenous units
        # (it probably shouldn't...), so we don't recurse deeply and therefore
        # can't guarantee that cosmo_factor isn't None at this point, guard with default
        obj.cosmo_factor = cosmo_factor if cosmo_factor is not None else NULL_CF
        obj.compression = compression
        obj.valid_transform = valid_transform
        _verify_valid_transform_validity(obj)

        return obj

    def __array_finalize__(self, obj):
        super().__array_finalize__(obj)
        if obj is None:
            return
        self.cosmo_factor = getattr(obj, "cosmo_factor", NULL_CF)
        self.comoving = getattr(obj, "comoving", None)
        self.compression = getattr(obj, "compression", None)
        self.valid_transform = getattr(obj, "valid_transform", True)

    def __str__(self):
        if self.comoving:
            comoving_str = "(Comoving)"
        elif self.comoving is None:
            comoving_str = "(Physical/comoving not set)"
        else:
            comoving_str = "(Physical)"

        return super().__str__() + " " + comoving_str

    def __repr__(self):
        return super().__repr__()

    def __reduce__(self):
        """
        Pickle reduction method

        Here we add an extra element at the start of the unyt_array state
        tuple to store the cosmology info.
        """
        np_ret = super(cosmo_array, self).__reduce__()
        obj_state = np_ret[2]
        cosmo_state = (
            ((self.cosmo_factor, self.comoving, self.valid_transform),) + obj_state[:],
        )
        new_ret = np_ret[:2] + cosmo_state + np_ret[3:]
        return new_ret

    def __setstate__(self, state):
        """
        Pickle setstate method

        Here we extract the extra cosmology info we added to the object
        state and pass the rest to unyt_array.__setstate__.
        """
        super(cosmo_array, self).__setstate__(state[1:])
        self.cosmo_factor, self.comoving, self.valid_transform = state[0]

    # Wrap functions that return copies of cosmo_arrays so that our
    # attributes get passed through:
<<<<<<< HEAD
    astype = _propagate_cosmo_array_attributes_to_result(unyt_array.astype)
    in_units = _propagate_cosmo_array_attributes_to_result(unyt_array.in_units)
    byteswap = _propagate_cosmo_array_attributes_to_result(unyt_array.byteswap)
    compress = _propagate_cosmo_array_attributes_to_result(unyt_array.compress)
    diagonal = _propagate_cosmo_array_attributes_to_result(unyt_array.diagonal)
    flatten = _propagate_cosmo_array_attributes_to_result(unyt_array.flatten)
    ravel = _propagate_cosmo_array_attributes_to_result(unyt_array.ravel)
    repeat = _propagate_cosmo_array_attributes_to_result(unyt_array.repeat)
    swapaxes = _propagate_cosmo_array_attributes_to_result(unyt_array.swapaxes)
    transpose = _propagate_cosmo_array_attributes_to_result(unyt_array.transpose)
    view = _propagate_cosmo_array_attributes_to_result(unyt_array.view)

    take = _propagate_cosmo_array_attributes_to_result(
        _ensure_result_is_cosmo_array_or_quantity(unyt_array.take)
    )
    reshape = _propagate_cosmo_array_attributes_to_result(
        _ensure_result_is_cosmo_array_or_quantity(unyt_array.reshape)
    )
    __getitem__ = _propagate_cosmo_array_attributes_to_result(
        _ensure_result_is_cosmo_array_or_quantity(unyt_array.__getitem__)
    )
=======
    __getitem__ = _propagate_cosmo_array_attributes(unyt_array.__getitem__)
    __copy__ = _propagate_cosmo_array_attributes(unyt_array.__copy__)
    __deepcopy__ = _propagate_cosmo_array_attributes(unyt_array.__deepcopy__)
    in_cgs = _propagate_cosmo_array_attributes(unyt_array.in_cgs)
    astype = _propagate_cosmo_array_attributes(unyt_array.astype)
    in_units = _propagate_cosmo_array_attributes(unyt_array.in_units)
    byteswap = _propagate_cosmo_array_attributes(unyt_array.byteswap)
    compress = _propagate_cosmo_array_attributes(unyt_array.compress)
    diagonal = _propagate_cosmo_array_attributes(unyt_array.diagonal)
    flatten = _propagate_cosmo_array_attributes(unyt_array.flatten)
    ravel = _propagate_cosmo_array_attributes(unyt_array.ravel)
    repeat = _propagate_cosmo_array_attributes(unyt_array.repeat)
    reshape = _propagate_cosmo_array_attributes(unyt_array.reshape)
    swapaxes = _propagate_cosmo_array_attributes(unyt_array.swapaxes)
    take = _propagate_cosmo_array_attributes(unyt_array.take)
    transpose = _propagate_cosmo_array_attributes(unyt_array.transpose)
    view = _propagate_cosmo_array_attributes(unyt_array.view)

    # Also wrap some array "attributes":

    @property
    def T(self):
        return self.transpose()  # transpose is wrapped above.

    @property
    def ua(self):
        return _propagate_cosmo_array_attributes(np.ones_like)(self)
>>>>>>> c2a43ff1

    # Also wrap some array "properties":
    T = property(_propagate_cosmo_array_attributes_to_result(unyt_array.transpose))
    ua = property(_propagate_cosmo_array_attributes_to_result(np.ones_like))
    unit_array = property(_propagate_cosmo_array_attributes_to_result(np.ones_like))

    def convert_to_comoving(self) -> None:
        """
        Convert the internal data to be in comoving units.
        """
        if self.comoving:
            return
        if not self.valid_transform or self.comoving is None:
            raise InvalidConversionError
        # Best to just modify values as otherwise we're just going to have
        # to do a convert_to_units anyway.
        values = self.d
        values /= self.cosmo_factor.a_factor
        self.comoving = True

    def convert_to_physical(self) -> None:
        """
        Convert the internal data to be in physical units.
        """
        if self.comoving is None:
            raise InvalidConversionError
        elif not self.comoving:
            return
        else:  # self.comoving
            # Best to just modify values as otherwise we're just going to have
            # to do a convert_to_units anyway.
            values = self.d
            values *= self.cosmo_factor.a_factor
            self.comoving = False

    def to_physical(self):
        """
        Creates a copy of the data in physical units.

        Returns
        -------
        cosmo_array
            copy of cosmo_array in physical units
        """
        copied_data = self.in_units(self.units, cosmo_factor=self.cosmo_factor)
        copied_data.convert_to_physical()

        return copied_data

    def to_comoving(self):
        """
        Creates a copy of the data in comoving units.

        Returns
        -------
        cosmo_array
            copy of cosmo_array in comoving units
        """
        if not self.valid_transform:
            raise InvalidConversionError
        copied_data = self.in_units(self.units, cosmo_factor=self.cosmo_factor)
        copied_data.convert_to_comoving()

        return copied_data

    def compatible_with_comoving(self):
        """
        Is this cosmo_array compatible with a comoving cosmo_array?

        This is the case if the cosmo_array is comoving, or if the scale factor
        exponent is 0 (cosmo_factor.a_factor() == 1)
        """
        return self.comoving or (self.cosmo_factor.a_factor == 1.0)

    def compatible_with_physical(self):
        """
        Is this cosmo_array compatible with a physical cosmo_array?

        This is the case if the cosmo_array is physical, or if the scale factor
        exponent is 0 (cosmo_factor.a_factor == 1)
        """
        return (not self.comoving) or (self.cosmo_factor.a_factor == 1.0)

    @classmethod
    def from_astropy(
        cls,
        arr,
        unit_registry=None,
        comoving=None,
        cosmo_factor=cosmo_factor(None, None),
        compression=None,
        valid_transform=True,
    ):
        """
        Convert an AstroPy "Quantity" to a cosmo_array.

        Parameters
        ----------
        arr: AstroPy Quantity
            The Quantity to convert from.
        unit_registry: yt UnitRegistry, optional
            A yt unit registry to use in the conversion. If one is not supplied, the
            default one will be used.
        comoving : bool
            if True then the array is in comoving co-ordinates, and if False then it is in
            physical units.
        cosmo_factor : float
            Object to store conversion data between comoving and physical coordinates
        compression : string
            String describing any compression that was applied to this array in the hdf5
            file.
        valid_transform : bool
            flag to indicate whether this array can be converted to comoving

        Example
        -------
        >>> from astropy.units import kpc
        >>> cosmo_array.from_astropy([1, 2, 3] * kpc)
        cosmo_array([1., 2., 3.], 'kpc')
        """

        obj = super().from_astropy(arr, unit_registry=unit_registry).view(cls)
        obj.comoving = comoving
        obj.cosmo_factor = cosmo_factor
        obj.compression = compression
        obj.valid_trasform = valid_transform

        return obj

    @classmethod
    def from_pint(
        cls,
        arr,
        unit_registry=None,
        comoving=None,
        cosmo_factor=cosmo_factor(None, None),
        compression=None,
        valid_transform=True,
    ):
        """
        Convert a Pint "Quantity" to a cosmo_array.

        Parameters
        ----------
        arr : Pint Quantity
            The Quantity to convert from.
        unit_registry : yt UnitRegistry, optional
            A yt unit registry to use in the conversion. If one is not
            supplied, the default one will be used.
        comoving : bool
            if True then the array is in comoving co-ordinates, and if False then it is in
            physical units.
        cosmo_factor : float
            Object to store conversion data between comoving and physical coordinates
        compression : string
            String describing any compression that was applied to this array in the hdf5
            file.
        valid_transform : bool
            flag to indicate whether this array can be converted to comoving

        Examples
        --------
        >>> from pint import UnitRegistry
        >>> import numpy as np
        >>> ureg = UnitRegistry()
        >>> a = np.arange(4)
        >>> b = ureg.Quantity(a, "erg/cm**3")
        >>> b
        <Quantity([0 1 2 3], 'erg / centimeter ** 3')>
        >>> c = cosmo_array.from_pint(b)
        >>> c
        cosmo_array([0, 1, 2, 3], 'erg/cm**3')
        """
        obj = super().from_pint(arr, unit_registry=unit_registry).view(cls)
        obj.comoving = comoving
        obj.cosmo_factor = cosmo_factor
        obj.compression = compression
        obj.valid_trasform = valid_transform

        return obj

    def __array_ufunc__(self, ufunc, method, *inputs, **kwargs):
        helper_result = _prepare_array_func_args(*inputs, **kwargs)
        cfs = helper_result["cfs"]

        # make sure we evaluate the cosmo_factor_ufunc_registry function:
        # might raise/warn even if we're not returning a cosmo_array
        if ufunc in (multiply, divide) and method == "reduce":
            power_map = POWER_MAPPING[ufunc]
            if "axis" in kwargs and kwargs["axis"] is not None:
                ret_cf = _power_cosmo_factor(
                    cfs[0], None, power=power_map(inputs[0].shape[kwargs["axis"]])
                )
            else:
                ret_cf = _power_cosmo_factor(
                    cfs[0], None, power=power_map(inputs[0].size)
                )
        elif (
            ufunc in (logical_and, logical_or, logical_xor, logical_not)
            and method == "reduce"
        ):
            ret_cf = _return_without_cosmo_factor(cfs[0])
        else:
            ret_cf = self._cosmo_factor_ufunc_registry[ufunc](*cfs, inputs=inputs)

        ret = _ensure_result_is_cosmo_array_or_quantity(super().__array_ufunc__)(
            ufunc, method, *inputs, **kwargs
        )
        # if we get a tuple we have multiple return values to deal with
        if isinstance(ret, tuple):
            for r in ret:
                if isinstance(r, cosmo_array):  # also recognizes cosmo_quantity
                    r.comoving = helper_result["comoving"]
                    r.cosmo_factor = ret_cf
                    r.compression = helper_result["compression"]
        elif isinstance(ret, cosmo_array):  # also recognizes cosmo_quantity
            ret.comoving = helper_result["comoving"]
            ret.cosmo_factor = ret_cf
            ret.compression = helper_result["compression"]
        if "out" in kwargs:
            out = kwargs.pop("out")
            if ufunc not in multiple_output_operators:
                out = out[0]
                if isinstance(out, cosmo_array):  # also recognizes cosmo_quantity
                    out.comoving = helper_result["comoving"]
                    out.cosmo_factor = ret_cf
                    out.compression = helper_result["compression"]
            else:
                for o in out:
                    if isinstance(o, cosmo_array):  # also recognizes cosmo_quantity
                        o.comoving = helper_result["comoving"]
                        o.cosmo_factor = ret_cf
                        o.compression = helper_result["compression"]

        return ret

    def __array_function__(self, func, types, args, kwargs):
        # Follow NEP 18 guidelines
        # https://numpy.org/neps/nep-0018-array-function-protocol.html
        from ._array_functions import _HANDLED_FUNCTIONS
        from unyt._array_functions import (
            _HANDLED_FUNCTIONS as _UNYT_HANDLED_FUNCTIONS,
            _UNSUPPORTED_FUNCTIONS as _UNYT_UNSUPPORTED_FUNCTIONS,
        )

        # Let's claim to support everything supported by unyt.
        # If we can't do this in future, follow their pattern of
        # defining out own _UNSUPPORTED_FUNCTIONS in a _array_functions.py file
        _UNSUPPORTED_FUNCTIONS = _UNYT_UNSUPPORTED_FUNCTIONS

        if func in _UNSUPPORTED_FUNCTIONS:
            # following NEP 18, return NotImplemented as a sentinel value
            # which will lead to raising a TypeError, while
            # leaving other arguments a chance to take the lead
            return NotImplemented

        if not all(issubclass(t, cosmo_array) or t is np.ndarray for t in types):
            # Note: this allows subclasses that don't override
            # __array_function__ to handle cosmo_array objects
            return NotImplemented

        if func in _HANDLED_FUNCTIONS:
            function_to_invoke = _HANDLED_FUNCTIONS[func]
        elif func in _UNYT_HANDLED_FUNCTIONS:
            function_to_invoke = _UNYT_HANDLED_FUNCTIONS[func]
        else:
            # default to numpy's private implementation
            function_to_invoke = func._implementation
        return function_to_invoke(*args, **kwargs)


class cosmo_quantity(cosmo_array, unyt_quantity):
    """
    Cosmology scalar class.

    This inherits from both the cosmo_array and the unyt.unyt_array, and has the same four
    attributes as cosmo_array: compression, cosmo_factor, comoving, and valid_transform.

    Parameters
    ----------

    cosmo_array : cosmo_array
        the inherited cosmo_array

    unyt_quantity : unyt.unyt_quantity
        the inherited unyt_quantity

    Attributes
    ----------

    comoving : bool
        if True then the array is in comoving co-ordinates, and if
        False then it is in physical units.

    cosmo_factor : float
        Object to store conversion data between comoving and physical coordinates

    compression : string
        String describing any compression that was applied to this array in the
        hdf5 file.

    valid_transform: bool
       if True then the array can be converted from physical to comoving units

    """

    def __new__(
        cls,
        input_scalar,
        units=None,
        registry=None,
        dtype=None,
        bypass_validation=False,
        name=None,
        cosmo_factor=None,
        comoving=None,
        valid_transform=True,
        compression=None,
    ):
        """
        Essentially a copy of the unyt_quantity.__new__ constructor.

        Parameters
        ----------
        input_scalar : an integer of floating point scalar
            A scalar to attach units and cosmological transofrmations to.
        units : str, unyt.unit_symbols or astropy.unit, optional
            The units of the array. Powers must be specified using python syntax
            (cm**3, not cm^3).
        registry : unyt.unit_registry.UnitRegistry, optional
            The registry to create units from. If input_units is already associated with a
            unit registry and this is specified, this will be used instead of the registry
            associated with the unit object.
        dtype : np.dtype or str, optional
            The dtype of the array data. Defaults to the dtype of the input data, or, if
            none is found, uses np.float64
        bypass_validation : bool, optional
            If True, all input validation is skipped. Using this option may produce
            corrupted or invalid data, but can lead to significant speedups
            in the input validation logic adds significant overhead. If set, minimally
            pass valid values for units, comoving and cosmo_factor. Defaults to False.
        name : str, optional
            The name of the array. Defaults to None. This attribute does not propagate
            through mathematical operations, but is preserved under indexing and unit
            conversions.
        cosmo_factor : cosmo_factor
            cosmo_factor object to store conversion data between comoving and physical
            coordinates.
        comoving : bool
            Flag to indicate whether using comoving coordinates.
        valid_transform : bool
            Flag to indicate whether this array can be converted to comoving.
        compression : string
            Description of the compression filters that were applied to that array in the
            hdf5 file.
        """
        if bypass_validation is True:
            ret = super().__new__(
                cls,
                np.asarray(input_scalar),
                units,
                registry,
                dtype=dtype,
                bypass_validation=bypass_validation,
                name=name,
                cosmo_factor=cosmo_factor,
                comoving=comoving,
                valid_transform=valid_transform,
                compression=compression,
            )

        if not isinstance(input_scalar, (numeric_type, np.number, np.ndarray)):
            raise RuntimeError("cosmo_quantity values must be numeric")

        # Use values from kwargs, if None use values from input_scalar
        units = getattr(input_scalar, "units", None) if units is None else units
        name = getattr(input_scalar, "name", None) if name is None else name
        cosmo_factor = (
            getattr(input_scalar, "cosmo_factor", None)
            if cosmo_factor is None
            else cosmo_factor
        )
        if cosmo_factor is None:
            cosmo_factor = NULL_CF
        comoving = (
            getattr(input_scalar, "comoving", None) if comoving is None else comoving
        )
        valid_transform = (
            getattr(input_scalar, "valid_transform", None)
            if valid_transform is None
            else valid_transform
        )
        compression = (
            getattr(input_scalar, "compression", None)
            if compression is None
            else compression
        )
        ret = super().__new__(
            cls,
            np.asarray(input_scalar),
            units,
            registry,
            dtype=dtype,
            bypass_validation=bypass_validation,
            name=name,
            cosmo_factor=cosmo_factor,
            comoving=comoving,
            valid_transform=valid_transform,
            compression=compression,
        )
        if ret.size > 1:
            raise RuntimeError("cosmo_quantity instances must be scalars")
        return ret<|MERGE_RESOLUTION|>--- conflicted
+++ resolved
@@ -377,7 +377,7 @@
     def __pow__(self, p):
         if self.expr is None:
             return cosmo_factor(expr=None, scale_factor=self.scale_factor)
-        return cosmo_factor(expr=self.expr**p, scale_factor=self.scale_factor)
+        return cosmo_factor(expr=self.expr ** p, scale_factor=self.scale_factor)
 
     def __lt__(self, b):
         return self.a_factor < b.a_factor
@@ -749,7 +749,6 @@
 
     # Wrap functions that return copies of cosmo_arrays so that our
     # attributes get passed through:
-<<<<<<< HEAD
     astype = _propagate_cosmo_array_attributes_to_result(unyt_array.astype)
     in_units = _propagate_cosmo_array_attributes_to_result(unyt_array.in_units)
     byteswap = _propagate_cosmo_array_attributes_to_result(unyt_array.byteswap)
@@ -761,7 +760,9 @@
     swapaxes = _propagate_cosmo_array_attributes_to_result(unyt_array.swapaxes)
     transpose = _propagate_cosmo_array_attributes_to_result(unyt_array.transpose)
     view = _propagate_cosmo_array_attributes_to_result(unyt_array.view)
-
+    __copy__ = _propagate_cosmo_array_attributes_to_result(unyt_array.__copy__)
+    __deepcopy__ = _propagate_cosmo_array_attributes_to_result(unyt_array.__deepcopy__)
+    in_cgs = _propagate_cosmo_array_attributes_to_result(unyt_array.in_cgs)
     take = _propagate_cosmo_array_attributes_to_result(
         _ensure_result_is_cosmo_array_or_quantity(unyt_array.take)
     )
@@ -771,35 +772,6 @@
     __getitem__ = _propagate_cosmo_array_attributes_to_result(
         _ensure_result_is_cosmo_array_or_quantity(unyt_array.__getitem__)
     )
-=======
-    __getitem__ = _propagate_cosmo_array_attributes(unyt_array.__getitem__)
-    __copy__ = _propagate_cosmo_array_attributes(unyt_array.__copy__)
-    __deepcopy__ = _propagate_cosmo_array_attributes(unyt_array.__deepcopy__)
-    in_cgs = _propagate_cosmo_array_attributes(unyt_array.in_cgs)
-    astype = _propagate_cosmo_array_attributes(unyt_array.astype)
-    in_units = _propagate_cosmo_array_attributes(unyt_array.in_units)
-    byteswap = _propagate_cosmo_array_attributes(unyt_array.byteswap)
-    compress = _propagate_cosmo_array_attributes(unyt_array.compress)
-    diagonal = _propagate_cosmo_array_attributes(unyt_array.diagonal)
-    flatten = _propagate_cosmo_array_attributes(unyt_array.flatten)
-    ravel = _propagate_cosmo_array_attributes(unyt_array.ravel)
-    repeat = _propagate_cosmo_array_attributes(unyt_array.repeat)
-    reshape = _propagate_cosmo_array_attributes(unyt_array.reshape)
-    swapaxes = _propagate_cosmo_array_attributes(unyt_array.swapaxes)
-    take = _propagate_cosmo_array_attributes(unyt_array.take)
-    transpose = _propagate_cosmo_array_attributes(unyt_array.transpose)
-    view = _propagate_cosmo_array_attributes(unyt_array.view)
-
-    # Also wrap some array "attributes":
-
-    @property
-    def T(self):
-        return self.transpose()  # transpose is wrapped above.
-
-    @property
-    def ua(self):
-        return _propagate_cosmo_array_attributes(np.ones_like)(self)
->>>>>>> c2a43ff1
 
     # Also wrap some array "properties":
     T = property(_propagate_cosmo_array_attributes_to_result(unyt_array.transpose))
