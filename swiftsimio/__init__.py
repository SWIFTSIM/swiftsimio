--- conflicted
+++ resolved
@@ -1,15 +1,11 @@
-<<<<<<< HEAD
 """
 Tools for reading SWIFT simulation data.
-=======
-from pathlib import Path
-import h5py
->>>>>>> 87846119
 
 The most used functions are :func:`~swiftsimio.load` and :func:`~swiftsimio.mask`.
 The :mod:`~swiftsimio.visualisation` sub-module provides visualisation tools.
 """
 
+from pathlib import Path
 import h5py
 
 from .reader import SWIFTDataset
@@ -101,13 +97,9 @@
 
 
 def mask(
-<<<<<<< HEAD
-    filename: str, spatial_only: bool = True, safe_padding: bool | float = True
-=======
     filename: str | Path,
     spatial_only: bool = True,
     safe_padding: bool | float = True,
->>>>>>> 87846119
 ) -> SWIFTMask:
     """
     Set up a mask to apply to a :mod:`swiftsimio` dataset.
@@ -116,13 +108,8 @@
 
     Parameters
     ----------
-<<<<<<< HEAD
-    filename : str
-        SWIFT data file to read from.
-=======
     filename : str or Path
         SWIFT data file to read from. Can also be an open h5py.File handle.
->>>>>>> 87846119
 
     spatial_only : bool, optional
         Flag for only spatial masking, this is much faster but will not
@@ -155,17 +142,6 @@
     more expensive, ~bytes per particle instead of ~bytes per cell
     spatial_only=False version).
     """
-<<<<<<< HEAD
-    loaded_units = SWIFTUnits(filename)
-    loaded_metadata = metadata_discriminator(filename, loaded_units)
-
-    return SWIFTMask(
-        metadata=loaded_metadata, spatial_only=spatial_only, safe_padding=safe_padding
-    )
-
-
-def load(filename: str, mask: SWIFTMask | None = None) -> SWIFTDataset:
-=======
     if isinstance(filename, str):
         filename = Path(filename)
     with h5py.File(filename, "r") as handle:
@@ -182,31 +158,21 @@
 
 
 def load(filename: str | Path, mask: SWIFTMask | None = None) -> SWIFTDataset:
->>>>>>> 87846119
     """
     Load a SWIFT dataset (snapshot, FOF or SOAP catalogue).
 
     Parameters
     ----------
-<<<<<<< HEAD
-    filename : str
-        SWIFT snapshot file to read.
+    filename : str or Path
+        SWIFT data file to read from.
 
     mask : SWIFTMask, optional
         Mask to apply when reading dataset.
-    """
-    return SWIFTDataset(filename, mask=mask)
-=======
-    filename : str or Path
-        SWIFT data file to read from. Can also be an open h5py.File handle.
-
-    mask : SWIFTMask, optional
-        mask to apply when reading dataset
 
     Returns
     -------
     SWIFTDataset
-        dataset object providing an interface to the data file.
+        Dataset object providing an interface to the data file.
     """
     if isinstance(filename, str):
         filename = Path(filename)
@@ -215,7 +181,6 @@
         data = SWIFTDataset(filename, mask=mask, handle=handle)
 
     return data
->>>>>>> 87846119
 
 
 def load_statistics(filename: str | Path) -> SWIFTStatisticsFile:
@@ -224,14 +189,8 @@
 
     Parameters
     ----------
-<<<<<<< HEAD
-    filename : str
+    filename : str or Path
         SWIFT statistics file path.
-=======
-
-    filename : str or Path
-        SWIFT statistics file path
->>>>>>> 87846119
     """
     return SWIFTStatisticsFile(filename=filename)
 
