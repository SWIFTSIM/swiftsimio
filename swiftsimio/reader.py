--- conflicted
+++ resolved
@@ -7,7 +7,7 @@
   to relevant unyt arrays when read from the HDF5 file)
 + SWIFTMetadata, which contains all of the metadata from the file
 + __SWIFTGroupDataset, which contains particle information but should never be
-  directly accessed. Use generate_dataset to create one of these. The reasoning
+  directly accessed. Use ``_generate_datasets`` to create one of these. The reasoning
   here is that properties can only be added to the class afterwards, and not
   directly in an _instance_ of the class.
 + SWIFTDataset, a container class for all of the above.
@@ -16,10 +16,6 @@
 from swiftsimio.accelerated import read_ranges_from_file
 from swiftsimio.objects import cosmo_array, cosmo_factor
 from swiftsimio.masks import SWIFTMask
-<<<<<<< HEAD
-
-=======
->>>>>>> 87846119
 from swiftsimio.metadata.objects import (
     _metadata_discriminator,
     SWIFTUnits,
@@ -31,12 +27,8 @@
 import unyt
 import numpy as np
 
-<<<<<<< HEAD
 from typing import Callable
-=======
-from typing import Union, List
 from pathlib import Path
->>>>>>> 87846119
 
 
 def _generate_getter(
@@ -283,21 +275,23 @@
     Create empty property fields.
 
     Do not use this class alone; it is essentially completely empty. It is filled
-    with properties by `generate_datasets`.
+    with properties by `_generate_datasets`.
 
     On initialization we calls the generate_empty_properties function to ensure that
     defaults are set correctly.
 
-<<<<<<< HEAD
     Parameters
     ----------
+    filename : Path
+        The filename to read metadata.
+
     group_metadata : SWIFTGroupMetadata
         The metadata used to generate empty properties.
-    """
-
-    def __init__(self, group_metadata: SWIFTGroupMetadata) -> None:
-        self.filename = group_metadata.filename
-=======
+
+    handle : h5py.File, optional
+        File handle to read from.
+    """
+
     filename: Path
 
     def __init__(
@@ -305,26 +299,8 @@
         filename: Path,
         group_metadata: SWIFTGroupMetadata,
         handle: h5py.File | None = None,
-    ):
-        """
-        Constructor for SWIFTGroupDataset class
-
-        This function primarily calls the generate_empty_properties
-        function to ensure that defaults are set correctly.
-
-        Parameters
-        ----------
-        filename : Path
-            File name to read from.
-
-        group_metadata : SWIFTGroupMetadata
-            the metadata used to generate empty properties
-
-        handle: h5py.File, optional
-            File handle to read from.
-        """
+    ) -> None:
         super().__init__(handle.filename, handle=handle)
->>>>>>> 87846119
         self.units = group_metadata.units
 
         self.group = group_metadata.group
@@ -385,15 +361,8 @@
 
 
 class __SWIFTNamedColumnDataset(object):
-<<<<<<< HEAD
     r"""
     Holder class for individual named datasets.
-=======
-    """
-    Holder class for individual named datasets. Very similar to
-    __SWIFTGroupDataset but much simpler.
-    """
->>>>>>> 87846119
 
     Very similar to :class:`~swiftsimio.reader.__SWIFTGroupDataset` but much simpler.
 
@@ -498,23 +467,14 @@
         return self.named_columns == other.named_columns and self.name == other.name
 
 
-<<<<<<< HEAD
 def _generate_datasets(
-    group_metadata: SWIFTGroupMetadata, mask: SWIFTMask
-) -> __SWIFTGroupDataset | __SWIFTNamedColumnDataset:
-    """
-    Generate a SWIFTGroupDatasets _class_ for the given particle type.
-=======
-def generate_dataset(
     filename: Path,
     group_metadata: SWIFTGroupMetadata,
     mask: SWIFTMask,
     handle: h5py.File | None = None,
-) -> __SWIFTGroupDataset:
-    """
-    Generates a SWIFTGroupDataset _class_ that corresponds to the
-    particle type given.
->>>>>>> 87846119
+) -> __SWIFTGroupDataset | __SWIFTNamedColumnDataset:
+    """
+    Generate a SWIFTGroupDatasets _class_ for the given particle type.
 
     We _must_ do the following _outside_ of the class itself, as one
     can assign properties to a _class_ but not _within_ a class
@@ -529,19 +489,19 @@
     Parameters
     ----------
     filename : Path
-        file name to read metadata
+        File name to read metadata.
+
     group_metadata : SWIFTGroupMetadata
         The metadata for the group.
 
     mask : SWIFTMask
-<<<<<<< HEAD
         The mask object for the datasets.
-=======
-        the mask object for the datasets
+
     handle : h5py.File, optional
-        file handle to read metadata
-    """
->>>>>>> 87846119
+        File handle to read metadata.
+
+    mask : SWIFTMask
+        The mask object for the datasets.
 
     Returns
     -------
@@ -677,15 +637,9 @@
 
     It contains:
 
-<<<<<<< HEAD
     + ``SWIFTUnits``,
     + ``SWIFTMetadata``,
     + ``SWIFTGroupDataset``s
-=======
-    + SWIFTUnits,
-    + SWIFTMetadata,
-    + SWIFTGroupDataset
->>>>>>> 87846119
 
     This object, in essence, completely represents a SWIFT snapshot. You can access
     the different particles as follows:
@@ -704,34 +658,21 @@
     filename : str
         Name of file containing snapshot.
 
-<<<<<<< HEAD
     mask : np.ndarray, optional
         Mask object containing dataset to selected particles.
-    """
-
-    def __init__(self, filename: str, mask: SWIFTMask | None = None) -> None:
-        self.filename = filename
-        self.mask = mask
-=======
+
+    handle : h5py.File, optional
+        File handle to read metadata.
+    """
+
     filename: Path
 
     def __init__(
-        self, filename: Path, mask: SWIFTMask = None, handle: h5py.File | None = None
+        self,
+        filename: Path,
+        mask: SWIFTMask | None = None,
+        handle: h5py.File | None = None,
     ) -> None:
-        """
-        Constructor for SWIFTDataset class
-
-        Parameters
-        ----------
-        filename : Path
-            File name to read from.
-        mask : np.ndarray, optional
-            mask object containing dataset to selected particles
-        handle : h5py.File, optional
-            file handle to read metadata
-        """
->>>>>>> 87846119
-
         super().__init__(filename, handle=handle)
         self.mask = mask
         if mask is not None:
@@ -761,19 +702,14 @@
         Ordinarily this happens automatically, but you can call
         this function again if you mess things up.
         """
-<<<<<<< HEAD
-        self.units = SWIFTUnits(self.filename)
-=======
-
         if self.mask is not None:
             # we can save ourselves the trouble of reading it again
-            assert (
-                self.filename == self.mask.filename
-            ), "Mask is for {self.mask.filename} but dataset is for {self.filename}."
+            assert self.filename == self.mask.filename, (
+                "Mask is for {self.mask.filename} but dataset is for {self.filename}."
+            )
             self.units = self.mask.units
         else:
             self.units = SWIFTUnits(self.filename, handle=self.handle)
->>>>>>> 87846119
 
         return
 
@@ -784,21 +720,16 @@
         Ordinarily this happens automatically, but you can call
         this function again if you mess things up.
         """
-<<<<<<< HEAD
-        self.metadata = metadata_discriminator(self.filename, self.units)
-=======
-
         if self.mask is not None:
             # we can save ourselves the trouble of reading it again
-            assert (
-                self.filename == self.mask.filename
-            ), "Mask is for {self.mask.filename} but dataset is for {self.filename}."
+            assert self.filename == self.mask.filename, (
+                "Mask is for {self.mask.filename} but dataset is for {self.filename}."
+            )
             self.metadata = self.mask.metadata
         else:
             self.metadata = _metadata_discriminator(
                 self.filename, self.units, handle=self.handle
             )
->>>>>>> 87846119
 
         return
 
@@ -817,16 +748,11 @@
             setattr(
                 self,
                 group_name,
-<<<<<<< HEAD
                 _generate_datasets(
-                    getattr(self.metadata, f"{group_name}_properties"), self.mask
-=======
-                generate_dataset(
                     self.filename,
                     getattr(self.metadata, f"{group_name}_properties"),
                     self.mask,
                     handle=self.handle,
->>>>>>> 87846119
                 ),
             )
 
