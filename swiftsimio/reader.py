"""
This file contains four major objects:

+ SWIFTUnits, which is a unit system that can be queried for units (and converts arrays
  to relevant unyt arrays when read from the HDF5 file)
+ SWIFTMetadata, which contains all of the metadata from the file
+ __SWIFTGroupDatasets, which contains particle information but should never be
  directly accessed. Use generate_dataset to create one of these. The reasoning
  here is that properties can only be added to the class afterwards, and not
  directly in an _instance_ of the class.
+ SWIFTDataset, a container class for all of the above.
"""

from swiftsimio import metadata
from swiftsimio.accelerated import read_ranges_from_file
from swiftsimio.objects import cosmo_array, cosmo_factor, a
from swiftsimio.conversions import swift_cosmology_to_astropy

import re
import h5py
import unyt
import numpy as np
import warnings

from datetime import datetime
from pathlib import Path

from typing import Union, Callable, List, Optional


class MassTable(object):
    """
    Extracts a mass table to local variables based on the
    particle type names.
    """

    def __init__(self, base_mass_table: np.array, mass_units: unyt.unyt_quantity):
        """
        Parameters
        ----------

        base_mass_table : np.array
            Mass table of the same length as the number of particle types.

        mass_units : unyt_quantity
            Base mass units for the simulation.
        """

        for index, name in metadata.particle_types.particle_name_underscores.items():
            try:
                setattr(
                    self,
                    name,
                    unyt.unyt_quantity(base_mass_table[index], units=mass_units),
                )
            except IndexError:
                # Backwards compatible.
                setattr(self, name, None)

        return

    def __str__(self):
        return f"Mass table for {' '.join(metadata.particle_types.particle_name_underscores.values())}"

    def __repr__(self):
        return self.__str__()


class MappingTable(object):
    """
    A mapping table from one named column instance to the other.
    Initially designed for the mapping between dust and elements.
    """

    def __init__(
        self,
        data: np.ndarray,
        named_columns_x: List[str],
        named_columns_y: List[str],
        named_columns_x_name: str,
        named_columns_y_name: str,
    ):
        """
        Parameters
        ----------

        data: np.ndarray
            The data array providing the mapping between the named
            columns. Should be of size N x M, where N is the number
            of elements in ``named_columns_x`` and M the number
            of elements in ``named_columns_y``.

        named_columns_x: List[str]
            The names of the columns in the first axis.

        named_columns_y: List[str]
            The names of the columns in the second axis.

        named_columns_x_name: str
            The name of the first mapping.

        named_columns_y_name: str
            The name of the second mapping.
        """

        self.data = data
        self.named_columns_x = named_columns_x
        self.named_columns_y = named_columns_y
        self.named_columns_x_name = named_columns_x_name
        self.named_columns_y_name = named_columns_y_name

        for x, name_x in enumerate(named_columns_x):
            for y, name_y in enumerate(named_columns_y):
                setattr(self, f"{name_x.lower()}_to_{name_y.lower()}", data[x][y])

        return

    def __str__(self):
        return (
            f"Mapping table from {self.named_columns_x_name} to "
            f"{self.named_columns_y_name}, containing {len(self.data)} "
            f"by {len(self.data[0])} elements."
        )

    def __repr__(self):
        return f"{self.__str__()}. Raw data: " "\n" f"{self.data}."


class SWIFTUnits(object):
    """
    Generates a unyt system that can then be used with the SWIFT data.

    These give the unit mass, length, time, current, and temperature as
    unyt unit variables in simulation units. I.e. you can take any value
    that you get out of the code and multiply it by the appropriate values
    to get it 'unyt-ified' with the correct units.

    Attributes
    ----------
    mass : float
        unit for mass used
    length : float
        unit for length used
    time : float
        unit for time used
    current : float
        unit for current used
    temperature : float
        unit for temperature used

    """

    def __init__(self, filename: Path, handle: Optional[h5py.File] = None):
        """
        SWIFTUnits constructor

        Sets filename for file to read units from and gets unit dictionary

        Parameters
        ----------

        filename : Path
            Name of file to read units from

        handle: h5py.File, optional
            The h5py file handle, optional. Will open a new handle with the
            filename if required.

        """
        self.filename = filename
        self._handle = handle

        self.get_unit_dictionary()

        return

    @property
    def handle(self):
        """
        Property that gets the file handle, which can be shared
        with other objects for efficiency reasons.
        """
        if isinstance(self._handle, h5py.File):
            # Can be open or closed, let's test.
            try:
                file = self._handle.file

                return self._handle
            except ValueError:
                # This will be the case if there is no active file handle
                pass

        self._handle = h5py.File(self.filename, "r")

        return self._handle

    def get_unit_dictionary(self):
        """
        Store unit data and metadata

        Length 1 arrays are used to store the unit data. This dictionary
        also contains the metadata information that connects the unyt
        objects to the names that are stored in the SWIFT snapshots.
        """

        self.units = {
            name: unyt.unyt_quantity(
                value[0], units=metadata.unit_types.unit_names_to_unyt[name]
            )
            for name, value in self.handle["Units"].attrs.items()
        }

        # We now unpack this into variables.
        self.mass = metadata.unit_types.find_nearest_base_unit(
            self.units["Unit mass in cgs (U_M)"], "mass"
        )
        self.length = metadata.unit_types.find_nearest_base_unit(
            self.units["Unit length in cgs (U_L)"], "length"
        )
        self.time = metadata.unit_types.find_nearest_base_unit(
            self.units["Unit time in cgs (U_t)"], "time"
        )
        self.current = metadata.unit_types.find_nearest_base_unit(
            self.units["Unit current in cgs (U_I)"], "current"
        )
        self.temperature = metadata.unit_types.find_nearest_base_unit(
            self.units["Unit temperature in cgs (U_T)"], "temperature"
        )

    def __del__(self):
        if isinstance(self._handle, h5py.File):
            self._handle.close()


class SWIFTMetadata(object):
    """
    Loads all metadata (apart from Units, those are handled by SWIFTUnits)
    into dictionaries.

    This also does some extra parsing on some well-used metadata.
    """

    # Name of the file that has been read from
    filename: str
    # Unit instance associated with this file
    units: SWIFTUnits
    # Header dictionary, metadata about snapshot.
    header: dict

    def __init__(self, filename, units: SWIFTUnits):
        """
        Constructor for SWIFTMetadata object

        Parameters
        ----------

        filename : str
            name of file to read from

        units : SWIFTUnits
            the units being used
        """
        self.filename = filename
        self.units = units

        self.get_metadata()
        self.get_named_column_metadata()
        self.get_mapping_metadata()

        self.postprocess_header()

        self.get_filetype()

        self.load_groups()
        self.extract_cosmology()

        # After we've loaded all this metadata, we can safely release the file handle.
        self.handle.close()

        return

    @property
    def handle(self):
        # Handle, which is shared with units. Units handles
        # file opening and closing.
        return self.units.handle

    def get_metadata(self):
        """
        Loads the metadata as specified in metadata.metadata_fields.
        """

        for field, name in metadata.metadata_fields.metadata_fields_to_read.items():
            try:
                setattr(self, name, dict(self.handle[field].attrs))
            except KeyError:
                setattr(self, name, None)

        return

    def get_named_column_metadata(self):
        """
        Loads the custom named column metadata (if it exists) from
        SubgridScheme/NamedColumns.
        """

        try:
            data = self.handle["SubgridScheme/NamedColumns"]

            self.named_columns = {
                k: [x.decode("utf-8") for x in data[k][:]] for k in data.keys()
            }
        except KeyError:
            self.named_columns = {}

        return

    def get_mapping_metadata(self):
        """
        Gets the mappings based on the named columns (must have already been read),
        from the form:

        SubgridScheme/{X}To{Y}Mapping.

        Includes a hack of `Dust` -> `Grains` that will be deprecated.
        """

        try:
            possible_keys = self.handle["SubgridScheme"].keys()

            available_keys = [key for key in possible_keys if key.endswith("Mapping")]
            available_data = [
                self.handle[f"SubgridScheme/{key}"][:] for key in available_keys
            ]
        except KeyError:
            available_keys = []
            available_data = []

        # Keys have form {X}To{Y}Mapping

        # regular expression for camel case to snake case
        # https://stackoverflow.com/a/1176023
        def convert(name):
            return re.sub("([a-z0-9])([A-Z])", r"\1_\2", name).lower()

        regex = r"([a-zA-Z]*)To([a-zA-Z]*)Mapping"
        compiled = re.compile(regex)

        for key, data in zip(available_keys, available_data):
            match = compiled.match(key)
            snake_case = convert(key)

            if match:
                x = match.group(1)
                y = match.group(2)

                if x == "Grain":
                    warnings.warn(
                        "Use of the GrainToElementMapping is deprecated, please use a newer "
                        "version of SWIFT to run this simulation.",
                        DeprecationWarning,
                    )

                    x = "Dust"

                named_column_name_x = [
                    key for key in self.named_columns.keys() if key.startswith(x)
                ][0]
                named_column_name_y = [
                    key for key in self.named_columns.keys() if key.startswith(y)
                ][0]

                setattr(
                    self,
                    snake_case,
                    MappingTable(
                        data=data,
                        named_columns_x=self.named_columns[named_column_name_x],
                        named_columns_y=self.named_columns[named_column_name_y],
                        named_columns_x_name=named_column_name_x,
                        named_columns_y_name=named_column_name_y,
                    ),
                )

        return

    def postprocess_header(self):
        """
        Some minor postprocessing on the header to local variables.
        """

        # These are just read straight in to variables
        header_unpack_arrays_units = metadata.metadata_fields.generate_units_header_unpack_arrays(
            m=self.units.mass,
            l=self.units.length,
            t=self.units.time,
            I=self.units.current,
            T=self.units.temperature,
        )

        for field, name in metadata.metadata_fields.header_unpack_arrays.items():
            try:
                if name in header_unpack_arrays_units.keys():
                    setattr(
                        self,
                        name,
                        unyt.unyt_array(
                            self.header[field], units=header_unpack_arrays_units[name]
                        ),
                    )
                    # This is required or we automatically get everything in CGS!
                    getattr(self, name).convert_to_units(
                        header_unpack_arrays_units[name]
                    )
                else:
                    # Must not have any units! Oh well.
                    setattr(self, name, self.header[field])
            except KeyError:
                # Must not be present, just skip it
                continue

        # Now unpack the 'mass table' type items:
        for field, name in metadata.metadata_fields.header_unpack_mass_tables.items():
            try:
                setattr(
                    self,
                    name,
                    MassTable(
                        base_mass_table=self.header[field], mass_units=self.units.mass
                    ),
                )
            except KeyError:
                setattr(
                    self,
                    name,
                    MassTable(
                        base_mass_table=np.zeros(
                            len(metadata.particle_types.particle_name_underscores)
                        ),
                        mass_units=self.units.mass,
                    ),
                )

        # These must be unpacked as 'real' strings (i.e. converted to utf-8)

        for field, name in metadata.metadata_fields.header_unpack_string.items():
            try:
                # Deal with h5py's quirkiness that fixed-sized and variable-sized
                # strings are read as strings or bytes
                # See: https://github.com/h5py/h5py/issues/2172
                raw = self.header[field]
                try:
                    string = raw.decode("utf-8")
                except AttributeError:
                    string = raw
                setattr(self, name, string)
            except KeyError:
                # Must not be present, just skip it
                setattr(self, name, "")

        # These must be unpacked as they are stored as length-1 arrays

        header_unpack_float_units = metadata.metadata_fields.generate_units_header_unpack_single_float(
            m=self.units.mass,
            l=self.units.length,
            t=self.units.time,
            I=self.units.current,
            T=self.units.temperature,
        )

        for field, names in metadata.metadata_fields.header_unpack_single_float.items():
            try:
                if isinstance(names, list):
                    # Sometimes we store a list in case we have multiple names, for example
                    # Redshift -> metadata.redshift AND metadata.z. Can't just do the iteration
                    # because we may loop over the letters in the string.
                    for variable in names:
                        if variable in header_unpack_float_units.keys():
                            # We have an associated unit!
                            unit = header_unpack_float_units[variable]
                            setattr(
                                self,
                                variable,
                                unyt.unyt_quantity(self.header[field][0], units=unit),
                            )
                        else:
                            # No unit
                            setattr(self, variable, self.header[field][0])
                else:
                    # We can just check for the unit and set the attribute
                    variable = names
                    if variable in header_unpack_float_units.keys():
                        # We have an associated unit!
                        unit = header_unpack_float_units[variable]
                        setattr(
                            self,
                            variable,
                            unyt.unyt_quantity(self.header[field][0], units=unit),
                        )
                    else:
                        # No unit
                        setattr(self, variable, self.header[field][0])
            except KeyError:
                # Must not be present, just skip it
                continue

        # These are special cases, sorry!
        # Date and time of snapshot dump
        try:
            try:
                # Try and decode bytes, otherwise save raw string
                snapshot_date = self.header.get(
                    "SnapshotDate", self.header.get("Snapshot date", b"")
                ).decode("utf-8")
            except AttributeError:
                snapshot_date = self.header.get(
                    "SnapshotDate", self.header.get("Snapshot date", "")
                )
            try:
                self.snapshot_date = datetime.strptime(
                    snapshot_date, "%H:%M:%S %Y-%m-%d %Z"
                )
            except ValueError:
                # Backwards compatibility; this was used previously due to simplicity
                # but is not portable between regions. So if you ran a simulation on
                # a British (en_GB) machine, and then tried to read on a Dutch
                # machine (nl_NL), this would _not_ work because %c is different.
                try:
                    self.snapshot_date = datetime.strptime(snapshot_date, "%c\n")
                except ValueError:
                    # Oh dear this has gone _very_wrong. Let's just keep it as a string.
                    self.snapshot_date = snapshot_date
        except KeyError:
            # Old file
            pass

        # get photon group edges RT dataset from the SubgridScheme group
        try:
            self.photon_group_edges = (
                self.handle["SubgridScheme/PhotonGroupEdges"][:] / self.units.time
            )
        except KeyError:
            self.photon_group_edges = None

        # get reduced speed of light RT dataset from the SubgridScheme group
        try:
            self.reduced_lightspeed = (
                self.handle["SubgridScheme/ReducedLightspeed"][0]
                * self.units.length
                / self.units.time
            )
        except KeyError:
            self.reduced_lightspeed = None

        # Store these separately as self.n_gas = number of gas particles for example
        for (
            part_number,
            part_name,
        ) in metadata.particle_types.particle_name_underscores.items():
            try:
                setattr(self, f"n_{part_name}", self.num_part[part_number])
            except IndexError:
                # Backwards compatibility; mass/number table can change size.
                setattr(self, f"n_{part_name}", 0)

        # Need to unpack the gas gamma for cosmology
        try:
            self.gas_gamma = self.hydro_scheme["Adiabatic index"]
        except (KeyError, TypeError):
            # We can set a default and print a message whenever we require this value
            self.gas_gamma = None

        try:
            self.a = self.scale_factor
        except AttributeError:
            # These must always be present for the initialisation of cosmology properties
            self.a = 1.0
            self.scale_factor = 1.0

        return

    def get_filetype(self):
        """
        Determine what type of file we are reading
        """
        # TODO: Is there a better way to do this?
        if self.output_type == "FullVolume":
            self.filetype = "snapshot"
        elif self.output_type == "FOF":
            self.filetype = "FOF"
        elif self.output_type == "SOAP":
            self.filetype = "SOAP"
        else:
            self.filetype = "snapshot"
            # TODO: Raise this error after fixing tests
            # raise NotImplementedError(f'Unsupported filetype: {self.output_type}')

    def load_groups(self):
        """
        Loads the groups and metadata into objects:

            metadata.<group_name>_properties

        This contains eight arrays,

            metadata.<type>_properties.field_names
            metadata.<type>_properties.field_paths
            metadata.<type>_properties.field_units
            metadata.<type>_properties.field_cosmologies
            metadata.<type>_properties.field_descriptions
            metadata.<type>_properties.field_compressions
            metadata.<type>_properties.field_physicals
            metadata.<type>_properties.field_valid_transforms

        As well as some more information about the group.
        """

        for group, name in zip(self.present_groups, self.present_group_names):
            filetype_metadata = SWIFTGroupMetadata(
                group=group,
                group_name=name,
                metadata=self,
                scale_factor=self.scale_factor,
            )
            setattr(self, f"{name}_properties", filetype_metadata)

        return

    def extract_cosmology(self):
        """
        Creates an astropy.cosmology object from the internal cosmology system.

        This will be saved as ``self.cosmology``.
        """

        if self.cosmology_raw is not None:
            cosmo = self.cosmology_raw
        else:
            cosmo = {"Cosmological run": 0}

        if cosmo.get("Cosmological run", 0):
            self.cosmology = swift_cosmology_to_astropy(cosmo, units=self.units)
        else:
            self.cosmology = None

        return

    @property
    def present_groups(self):
        """
        The groups containing datasets that are present in the file.
        """
        if self.filetype == "snapshot":
            types = np.where(np.array(getattr(self, "has_type", self.num_part)) != 0)[0]
            return [f"PartType{i}" for i in types]
        elif self.filetype == "FOF":
            return ["Groups"]
        elif self.filetype == "SOAP":
            return self.subhalo_types

    @property
    def present_group_names(self):
        """
        The names of the groups that we want to expose.
        """

        if self.filetype == "snapshot":
            return [
                metadata.particle_types.particle_name_underscores[x]
                for x in self.present_groups
            ]
        elif self.filetype == "FOF":
            return ["fof_groups"]
        elif self.filetype == "SOAP":
            return [
                metadata.soap_types.get_soap_name_underscore(x)
                for x in self.present_groups
            ]

    @property
    def code_info(self) -> str:
        """
        Gets a nicely printed set of code information with:

        Name (Git Branch)
        Git Revision
        Git Date
        """

        def get_string(x):
            return self.code[x].decode("utf-8")

        output = (
            f"{get_string('Code')} ({get_string('Git Branch')})\n"
            f"{get_string('Git Revision')}\n"
            f"{get_string('Git Date')}"
        )

        return output

    @property
    def compiler_info(self) -> str:
        """
        Gets information about the compiler and formats it as:

        Compiler Name (Compiler Version)
        MPI library
        """

        def get_string(x):
            return self.code[x].decode("utf-8")

        output = (
            f"{get_string('Compiler Name')} ({get_string('Compiler Version')})\n"
            f"{get_string('MPI library')}"
        )

        return output

    @property
    def library_info(self) -> str:
        """
        Gets information about the libraries used and formats it as:

        FFTW vFFTW library version
        GSL vGSL library version
        HDF5 vHDF5 library version
        """

        def get_string(x):
            return self.code[f"{x} library version"].decode("utf-8")

        output = (
            f"FFTW v{get_string('FFTW')}\n"
            f"GSL v{get_string('GSL')}\n"
            f"HDF5 v{get_string('HDF5')}"
        )

        return output

    @property
    def hydro_info(self) -> str:
        r"""
        Gets information about the hydro scheme and formats it as:

        Scheme
        Kernel function in DimensionD
        $\eta$ = Kernel eta (Kernel target N_ngb $N_{ngb}$)
        $C_{\rm CFL}$ = CFL parameter
        """

        def get_float(x):
            return "{:4.2f}".format(self.hydro_scheme[x][0])

        def get_int(x):
            return int(self.hydro_scheme[x][0])

        def get_string(x):
            return self.hydro_scheme[x].decode("utf-8")

        output = (
            f"{get_string('Scheme')}\n"
            f"{get_string('Kernel function')} in {get_int('Dimension')}D\n"
            rf"$\eta$ = {get_float('Kernel eta')} "
            rf"({get_float('Kernel target N_ngb')} $N_{{ngb}}$)"
            "\n"
            rf"$C_{{\rm CFL}}$ = {get_float('CFL parameter')}"
        )

        return output

    @property
    def viscosity_info(self) -> str:
        r"""
        Gets information about the viscosity scheme and formats it as:

        Viscosity Model
        $\alpha_{V, 0}$ = Alpha viscosity, $\ell_V$ = Viscosity decay length [internal units], $\beta_V$ = Beta viscosity
        Alpha viscosity (min) < $\alpha_V$ < Alpha viscosity (max)
        """

        def get_float(x):
            return "{:4.2f}".format(self.hydro_scheme[x][0])

        def get_string(x):
            return self.hydro_scheme[x].decode("utf-8")

        output = (
            f"{get_string('Viscosity Model')}\n"
            rf"$\alpha_{{V, 0}}$ = {get_float('Alpha viscosity')}, "
            rf"$\ell_V$ = {get_float('Viscosity decay length [internal units]')}, "
            rf"$\beta_V$ = {get_float('Beta viscosity')}"
            "\n"
            rf"{get_float('Alpha viscosity (min)')} < $\alpha_V$ < {get_float('Alpha viscosity (max)')}"
        )

        return output

    @property
    def diffusion_info(self) -> str:
        """
        Gets information about the diffusion scheme and formats it as:

        $\alpha_{D, 0}$ = Diffusion alpha, $\beta_D$ = Diffusion beta
        Diffusion alpha (min) < $\alpha_D$ < Diffusion alpha (max)
        """

        def get_float(x):
            return "{:4.2f}".format(self.hydro_scheme[x][0])

        output = (
            rf"$\alpha_{{D, 0}}$ = {get_float('Diffusion alpha')}, "
            rf"$\beta_D$ = {get_float('Diffusion beta')}"
            "\n"
            rf"${get_float('Diffusion alpha (min)')} < "
            rf"\alpha_D < {get_float('Diffusion alpha (max)')}$"
        )

        return output

    @property
    def partial_snapshot(self) -> bool:
        """
        Whether or not this snapshot is partial (e.g. a "x.0.hdf5" file), or
        a file describing an entire snapshot.
        """

        # Partial snapshots have num_files_per_snapshot set to 1. Virtual snapshots
        # collating multiple sub-snapshots together have num_files_per_snapshot = 1.

        return self.num_files_per_snapshot > 1


class SWIFTGroupMetadata(object):
    """
    Object that contains the metadata for one hdf5 group.

    This, for instance, could be part type 0, or 'gas'. This will load in
    the names of all datasets, their units, possible named fields,
    and their cosmology, and present them for use in the actual i/o routines.

    Methods
    -------
    load_metadata(self):
        Loads the required metadata.
    load_field_names(self):
        Loads in the field names.
    load_field_units(self):
        Loads in the units from each dataset.
    load_field_descriptions(self):
        Loads in descriptions of the fields for each dataset.
    load_field_compressions(self):
        Loads in compressions of the fields for each dataset.
    load_cosmology(self):
        Loads in the field cosmologies.
    load_physical(self):
        Loads in whether the field is saved as comoving or physical.
    load_valid_transforms(self):
        Loads in whether the field can be converted to comoving.
    load_named_columns(self):
        Loads the named column data for relevant fields.
    """

    def __init__(
        self, group: str, group_name: str, metadata: SWIFTMetadata, scale_factor: float
    ):
        """
        Constructor for SWIFTGroupMetadata class

        Parameters
        ----------
        group: str 
            the name of the group in the hdf5 file
        group_name : str
            the corresponding group name for swiftsimio
        metadata : SWIFTMetadata
            the snapshot metadata
        scale_factor : float
            the snapshot scale factor
        """
        self.group = group
        self.group_name = group_name
        self.metadata = metadata
        self.units = metadata.units
        self.scale_factor = scale_factor

        self.filename = metadata.filename

        self.load_metadata()

        return

    def __str__(self):
        return f"Metadata class for {self.group} ({self.group_name})"

    def __repr__(self):
        return self.__str__()

    def load_metadata(self):
        """
        Loads the required metadata.

        This includes loading the field names, units and descriptions, as well as the
        cosmology metadata and any custom named columns
        """

        self.load_field_names()
        self.load_field_units()
        self.load_field_descriptions()
        self.load_field_compressions()
        self.load_cosmology()
        self.load_physical()
        self.load_valid_transforms()
        self.load_named_columns()

    def load_field_names(self):
        """
        Loads in only the field names.
        """

        # regular expression for camel case to snake case
        # https://stackoverflow.com/a/1176023
        def convert(name):
            return re.sub("([a-z0-9])([A-Z])", r"\1_\2", name).lower()

        # Skip fields which are groups themselves
        self.field_paths = []
        self.field_names = []
        for item in self.metadata.handle[f"{self.group}"].keys():
            # Skip fields which are groups themselves
            if f"{self.group}/{item}" not in self.metadata.present_groups:
                self.field_paths.append(f"{self.group}/{item}")
                self.field_names.append(convert(item))

        return

    def load_field_units(self):
        """
        Loads in the units from each dataset.
        """

        unit_dict = {
            "I": self.units.current,
            "L": self.units.length,
            "M": self.units.mass,
            "T": self.units.temperature,
            "t": self.units.time,
        }

        def get_units(unit_attribute):
            units = 1.0

            for exponent, unit in unit_dict.items():
                # We store the 'unit exponent' in the SWIFT metadata. This corresponds
                # to the power we need to raise each unit to, to return the correct units
                try:
                    # Need to check if the exponent is 0 manually because of float precision
                    unit_exponent = unit_attribute[f"U_{exponent} exponent"][0]
                    if unit_exponent != 0.0:
                        units *= unit ** unit_exponent
                except KeyError:
                    # Can't load that data!
                    # We should probably warn the user here...
                    pass

            # Deal with case where we _really_ have a dimensionless quantity. Comparing with
            # 1.0 doesn't work, beacause in these cases unyt reverts to a floating point
            # comparison.
            try:
                units.units
            except AttributeError:
                units = None

            return units

        self.field_units = [
            get_units(self.metadata.handle[x].attrs) for x in self.field_paths
        ]

        return

    def load_field_descriptions(self):
        """
        Loads in the text descriptions of the fields for each dataset.
        For SOAP filetypes a description of the mask is included.
        """

        def get_desc(dataset):
            try:
                description = dataset.attrs["Description"].decode("utf-8")
            except AttributeError:
                # Description is saved as a string not bytes
                description = dataset.attrs["Description"]
            except KeyError:
                # Can't load description!
                description = "No description available"

            if self.metadata.filetype != "SOAP":
                return description

            try:
                is_masked = dataset.attrs["Masked"]
            except KeyError:
                is_masked = False
            if not is_masked:
                return description + " Not masked."

            # TODO: Update for https://github.com/SWIFTSIM/SOAP/pull/81
            # TODO: Also need to add metadata for each halo type for that PR
            # If is_masked is true then these other attributes should exist
            mask_datasets = dataset.attrs["Mask Datasets"]
            mask_threshold = dataset.attrs["Mask Threshold"]
            if len(mask_datasets) == 1:
                mask_str = f" Only computed for objects with {mask_datasets[0]} >= {mask_threshold}."
            else:
                mask_str = f' Only computed for objects where {" + ".join(mask_datasets)} >= {mask_threshold}.'
            return description + mask_str

        self.field_descriptions = [
            get_desc(self.metadata.handle[x]) for x in self.field_paths
        ]

        return

    def load_field_compressions(self):
        """
        Loads in the string describing the compression filters of the fields for each dataset.
        """

        def get_comp(dataset):
            try:
                # SOAP catalogues can be compressed/uncompressed
                is_compressed = dataset.attrs["Is Compressed"]
            except KeyError:
                is_compressed = True
            try:
                comp = dataset.attrs["Lossy compression filter"].decode("utf-8")
            except AttributeError:
                # Compression is saved as str not bytes
                comp = dataset.attrs["Lossy compression filter"]
            except KeyError:
                # Can't load compression string!
                comp = "No compression info available"

            return comp if is_compressed else "Not compressed."

        self.field_compressions = [
            get_comp(self.metadata.handle[x]) for x in self.field_paths
        ]

        return

    def load_cosmology(self):
        """
        Loads in the field cosmologies.
        """

        current_scale_factor = self.scale_factor

        def get_cosmo(dataset):
            try:
                cosmo_exponent = dataset.attrs["a-scale exponent"][0]
            except:
                # Can't load, 'graceful' fallback.
                cosmo_exponent = 0.0

            a_factor_this_dataset = a ** cosmo_exponent

            return cosmo_factor(a_factor_this_dataset, current_scale_factor)

        self.field_cosmologies = [
            get_cosmo(self.metadata.handle[x]) for x in self.field_paths
        ]

        return

    def load_physical(self):
        """
        Loads in whether the field is saved as comoving or physical.
        """

        def get_physical(dataset):
            try:
                physical = dataset.attrs["Value stored as physical"][0] == 1
            except:
                physical = False
            return physical

        self.field_physicals = [
            get_physical(self.metadata.handle[x]) for x in self.field_paths
        ]

        return

    def load_valid_transforms(self):
        """
        Loads in whether the field can be converted to comoving.
        """

        def get_valid_transform(dataset):
            try:
                valid_transform = (
                    dataset.attrs["Property can be converted to comoving"][0] == 1
                )
            except:
                valid_transform = True
            return valid_transform

        self.field_valid_transforms = [
            get_valid_transform(self.metadata.handle[x]) for x in self.field_paths
        ]

        return

    def load_named_columns(self):
        """
        Loads the named column data for relevant fields.
        """

        named_columns = {}

        for field in self.field_paths:
            property_name = field.split("/")[-1]

            if property_name in self.metadata.named_columns.keys():
                field_names = self.metadata.named_columns[property_name]

                # Now need to make a decision on capitalisation. If we have a set of
                # words with only one capital in them, then it's likely that they are
                # element names or something similar, so they should be lower case.
                # If on average we have many more capitals, then they are likely to be
                # ionized fractions (e.g. HeII) and so we want to leave them with their
                # original capitalisation.

                num_capitals = lambda x: sum(1 for c in x if c.isupper())
                mean_num_capitals = sum(map(num_capitals, field_names)) / len(
                    field_names
                )

                if mean_num_capitals < 1.01:
                    # Decapitalise them as they are likely individual element names
                    formatted_field_names = [x.lower() for x in field_names]
                else:
                    formatted_field_names = field_names

                named_columns[field] = formatted_field_names
            else:
                named_columns[field] = None

        self.named_columns = named_columns

        return


def generate_getter(
    filename,
    name: str,
    field: str,
    unit: unyt.unyt_quantity,
    mask: Union[None, np.ndarray],
    mask_size: int,
    cosmo_factor: cosmo_factor,
    description: str,
    compression: str,
<<<<<<< HEAD
    physical: bool,
    valid_transform: bool,
    columns: Union[None, np.lib.index_tricks.IndexExpression] = None,
=======
    columns: Union[None, slice] = None,
>>>>>>> 00865107
):
    """
    Generates a function that:

    a) If self._`name` exists, return it
    b) If not, open `filename`
    c) Reads filename[`field`]
    d) Set self._`name`
    e) Return self._`name`.

    Parameters
    ----------

    filename: str
        Filename of the HDF5 file that everything will be read from. Used to generate
        the HDF5 dataset.

    name: str
        Output name (snake_case) of the field.

    field: str
        Full path of field, including e.g. particle type. Examples include
        ``/PartType0/Velocities``.

    unit: unyt.unyt_quantity
        Output unit of the resultant ``cosmo_array``

    mask: None or np.ndarray
        Mask to be used with ``accelerated.read_ranges_from_file``, i.e. an array of
        integers that describe ranges to be read from the file.

    mask_size: int
        Size of the mask if present.

    cosmo_factor: cosmo_factor
        Cosmology factor object corresponding to this array.

    description: str
        Description (read from HDF5 file) of the data.

    compression: str
        String describing the lossy compression filters that were applied to the
        data (read from the HDF5 file).

    physical: bool
        Bool that describes whether the data in the file is stored in comoving
        or physical units.

    valid_transform: bool
        Bool that describes whether converting this field from physical to comoving
        units is a valid operation.

    columns: np.lib.index_tricks.IndexEpression, optional
        Index expression corresponding to which columns to read from the numpy array.
        If not provided, we read all columns and return an n-dimensional array.


    Returns
    -------

    getter: callable
        A callable object that gets the value of the array that has been saved to
        ``_name``. This function takes only ``self`` from the
        :obj:``__SWIFTGroupDataset`` class.


    Notes
    -----

    The major use of this function is for its side effect of setting ``_name`` as
    a member of the class on first read. When the attribute is accessed, it will
    be dynamically read from the file, to keep initial memory usage as minimal
    as possible.

    If the resultant array is modified, it will not be re-read from the file.

    """

    # Must do this _outside_ getter because of weird locality issues with the
    # use of None as the default.
    # Here, we need to ensure that in the cases where we're using columns,
    # during a partial read, that we respect the single-column dataset nature.
    use_columns = columns is not None

    if not use_columns:
        columns = np.s_[:]

    def getter(self):
        current_value = getattr(self, f"_{name}")

        if current_value is not None:
            return current_value
        else:
            with h5py.File(filename, "r") as handle:
                try:
                    if mask is not None:
                        # First, need to calculate data shape (which may be
                        # non-trivial), so we read in the first value
                        first_value = handle[field][0]

                        output_type = first_value.dtype
                        output_size = first_value.size

                        if output_size != 1 and not use_columns:
                            output_shape = (mask_size, output_size)
                        else:
                            output_shape = mask_size

                        setattr(
                            self,
                            f"_{name}",
                            cosmo_array(
                                read_ranges_from_file(
                                    handle[field],
                                    mask,
                                    output_shape=output_shape,
                                    output_type=output_type,
                                    columns=columns,
                                ),
                                unit,
                                cosmo_factor=cosmo_factor,
                                name=description,
                                compression=compression,
                                comoving=not physical,
                                valid_transform=valid_transform,
                            ),
                        )
                    else:
                        setattr(
                            self,
                            f"_{name}",
                            cosmo_array(
                                # Only use column data if array is multidimensional, otherwise
                                # we will crash here
                                handle[field][:, columns]
                                if handle[field].ndim > 1
                                else handle[field][:],
                                unit,
                                cosmo_factor=cosmo_factor,
                                name=description,
                                compression=compression,
                                comoving=not physical,
                                valid_transform=valid_transform,
                            ),
                        )
                except KeyError:
                    print(f"Could not read {field}")
                    return None

        return getattr(self, f"_{name}")

    return getter


def generate_setter(name: str):
    """
    Generates a function that sets self._name to the value that is passed to it.

    Parameters
    ----------
    name : str
        the name of the attribute to set

    Returns
    -------
    setter : callable
        a callable object that sets the attribute specified by ``name`` to the value
        passed to it.
    """

    def setter(self, value):
        setattr(self, f"_{name}", value)

        return

    return setter


def generate_deleter(name: str):
    """
    Generates a function that destroys self._name (sets it back to None).

    Parameters
    ----------
    name : str
        the name of the field to be destroyed

    Returns
    -------
    deleter : callable
        callable that destroys ``name`` field
    """

    def deleter(self):
        current_value = getattr(self, f"_{name}")
        del current_value
        setattr(self, f"_{name}", None)

        return

    return deleter


class __SWIFTGroupDatasets(object):
    """
    Creates empty property fields

    Do not use this class alone; it is essentially completely empty. It is filled
    with properties by generate_dataset.

    Methods
    -------
    generate_empty_properties(self)
        creates empty properties to be accessed through setter and getter functions
    """

    def __init__(self, group_metadata: SWIFTGroupMetadata):
        """
        Constructor for SWIFTGroupDatasets class

        This function primarily calls the generate_empty_properties
        function to ensure that defaults are set correctly.

        Parameters
        ----------
        group_metadata : SWIFTGroupMetadata
            the metadata used to generate empty properties
        """
        self.filename = group_metadata.filename
        self.units = group_metadata.units

        self.group = group_metadata.group
        self.group_name = group_metadata.group_name

        self.group_metadata = group_metadata
        self.metadata = group_metadata.metadata

        self.generate_empty_properties()

        return

    def generate_empty_properties(self):
        """
        Generates the empty properties that will be accessed through the
        setter and getters.

        Initially set all of the _{name} values to None. If it doesn't
        _exist_ in the file, the variable is not created.
        """

        for field_name, field_path in zip(
            self.group_metadata.field_names, self.group_metadata.field_paths
        ):
            if field_path in self.metadata.handle:
                setattr(self, f"_{field_name}", None)
            else:
                raise AttributeError(
                    (
                        f"Cannot find attribute {field_path} in file although"
                        "it was present when searching initially."
                    )
                )

        return


class __SWIFTNamedColumnDataset(object):
    """
    Holder class for individual named datasets. Very similar to
    __SWIFTGroupsDatasets but much simpler.
    """

    def __init__(self, field_path: str, named_columns: List[str], name: str):
        r"""
        Constructor for __SWIFTNamedColumnDataset class

        Parameters
        ----------
        field_path : str
            path to field within hdf5 snapshot
        named_columns : list of str
            list of categories for the variable `name`
        name : str
            the variable of interest

        Examples
        --------
        For a gas particle we might be interested in the mass fractions for a number
        of elements (e.g. hydrogen, helium, carbon, etc). In a SWIFT snapshot these
        would be found in `field_path` = /PartType0/ElementMassFractions. The
        `named_columns` would be the list of elements (["hydrogen", ...]) and the
        variable we're interested in is the mass fraction `name` = element_mass_fraction.
        Thus,
            data.gas = __SWIFTNamedColumnDataset(
            "/PartType0/ElementMassFractions",
            ["hydrogen", "helium"],
            "element_mass_fraction"
            )
        would make visible:
            data.gas.element_mass_fraction.hydrogen
            data.gas.element_mass_fraction.helium
        """
        self.field_path = field_path
        self.named_columns = named_columns
        self.name = name

        # Need to initialise for the getter() call.
        for column in named_columns:
            setattr(self, f"_{column}", None)

        return

    def __str__(self):
        return f'Named columns instance with {self.named_columns} available for "{self.name}"'

    def __repr__(self):
        return self.__str__()

    def __len__(self):
        return len(self.named_columns)

    def __eq__(self, other):
        return self.named_columns == other.named_columns and self.name == other.name


def generate_datasets(group_metadata: SWIFTGroupMetadata, mask):
    """
    Generates a SWIFTGroupDatasets _class_ that corresponds to the
    particle type given.

    We _must_ do the following _outside_ of the class itself, as one
    can assign properties to a _class_ but not _within_ a class
    dynamically.

    Here we loop through all of the possible properties in the metadata file.
    We then use the builtin property() function and some generators to
    create setters and getters for those properties. This will allow them
    to be accessed from outside by using SWIFTGroupDatasets.name, where
    the name is, for example, coordinates.

    Parameters
    ----------
    group_metadata : SWIFTGroupMetadata
        the metadata for the group
    mask : SWIFTMask
        the mask object for the datasets
    """

    filename = group_metadata.filename
    group = group_metadata.group
    group_name = group_metadata.group_name

    # Set nice name for group
    if group_metadata.metadata.filetype == "snapshot":
        group_nice_name = metadata.particle_types.particle_name_class[group]
    elif group_metadata.metadata.filetype == "FOF":
        group_nice_name = "FOFGroups"
    elif group_metadata.metadata.filetype == "SOAP":
        group_nice_name = metadata.soap_types.get_soap_name_nice(group)

    # Mask is an object that contains all masks for all possible datasets.
    if mask is not None:
        mask_array = getattr(mask, group_name)
        mask_size = getattr(mask, f"{group_name}_size")
    else:
        mask_array = None
        mask_size = -1

    # Set up an iterator for us to loop over for all fields
    field_paths = group_metadata.field_paths
    field_names = group_metadata.field_names
    field_cosmologies = group_metadata.field_cosmologies
    field_units = group_metadata.field_units
    field_physicals = group_metadata.field_physicals
    field_valid_transforms = group_metadata.field_valid_transforms
    field_descriptions = group_metadata.field_descriptions
    field_compressions = group_metadata.field_compressions
    field_named_columns = group_metadata.named_columns

    dataset_iterator = zip(
        field_paths,
        field_names,
        field_cosmologies,
        field_units,
        field_physicals,
        field_valid_transforms,
        field_descriptions,
        field_compressions,
    )

    # This 'nice' piece of code ensures that our datasets have different _types_
    # for different particle types. We initially fill a dict with the properties that
    # we want, and then create a single instance of our class.

    this_dataset_bases = (__SWIFTGroupDatasets, object)
    this_dataset_dict = {}

    for (
        field_path,
        field_name,
        field_cosmology,
        field_unit,
        field_physical,
        field_valid_transform,
        field_description,
        field_compression,
    ) in dataset_iterator:
        named_columns = field_named_columns[field_path]

        if named_columns is None:
            field_property = property(
                generate_getter(
                    filename,
                    field_name,
                    field_path,
                    unit=field_unit,
                    mask=mask_array,
                    mask_size=mask_size,
                    cosmo_factor=field_cosmology,
                    description=field_description,
                    compression=field_compression,
                    physical=field_physical,
                    valid_transform=field_valid_transform,
                ),
                generate_setter(field_name),
                generate_deleter(field_name),
            )
        else:
            # TODO: Handle this case with recursion.

            # Here we want to create an extra middleman object. So we can do something
            # like {ptype}.{ThisNamedColumnDataset}.column_name. This follows from the
            # above templating.

            this_named_column_dataset_bases = (__SWIFTNamedColumnDataset, object)
            this_named_column_dataset_dict = {}

            for index, column in enumerate(named_columns):
                this_named_column_dataset_dict[column] = property(
                    generate_getter(
                        filename,
                        column,
                        field_path,
                        unit=field_unit,
                        mask=mask_array,
                        mask_size=mask_size,
                        cosmo_factor=field_cosmology,
                        description=f"{field_description} [Column {index}, {column}]",
                        compression=field_compression,
                        physical=field_physical,
                        valid_transform=field_valid_transform,
                        columns=np.s_[index],
                    ),
                    generate_setter(column),
                    generate_deleter(column),
                )

            ThisNamedColumnDataset = type(
                f"{group_nice_name}{field_path.split('/')[-1]}Columns",
                this_named_column_dataset_bases,
                this_named_column_dataset_dict,
            )

            field_property = ThisNamedColumnDataset(
                field_path=field_path, named_columns=named_columns, name=field_name
            )

        this_dataset_dict[field_name] = field_property

    ThisDataset = type(
        f"{group_nice_name}Dataset", this_dataset_bases, this_dataset_dict
    )
    empty_dataset = ThisDataset(group_metadata)

    return empty_dataset


class SWIFTDataset(object):
    """
    A collection object for:

    + SWIFTUnits,
    + SWIFTMetadata,
    + SWIFTGroupDatasets

    This object, in essence, completely represents a SWIFT snapshot. You can access
    the different particles as follows:

    + SWIFTDataset.gas.particle_ids
    + SWIFTDataset.dark_matter.masses
    + SWIFTDataset.gas.smoothing_lengths

    These arrays all have units that are determined by the unit system in the file.

    The unit system is available as SWIFTDataset.units and the metadata as
    SWIFTDataset.metadata.

    Methods
    -------
    def get_units(self):
        Loads the units from the SWIFT snapshot.
    def get_metadata(self):
        Loads the metadata from the SWIFT snapshot.
    def create_particle_datasets(self):
        Creates particle datasets for whatever particle types and names
        are specified in metadata.particle_types.
    # TODO: UPDATE DOCS
    """

    def __init__(self, filename, mask=None):
        """
        Constructor for SWIFTDataset class

        Parameters
        ----------
        filename : str
            name of file containing snapshot
        mask : np.ndarray, optional
            mask object containing dataset to selected particles
        """
        self.filename = filename
        self.mask = mask

        if mask is not None:
            self.mask.convert_masks_to_ranges()

        self.get_units()
        self.get_metadata()
        self.create_datasets()

        return

    def __str__(self):
        """
        Prints out some more useful information, rather than just
        the memory location.
        """

        return f"SWIFT dataset at {self.filename}."

    def __repr__(self):
        return self.__str__()

    def get_units(self):
        """
        Loads the units from the SWIFT snapshot.

        Ordinarily this happens automatically, but you can call
        this function again if you mess things up.
        """

        self.units = SWIFTUnits(self.filename)

        return

    def get_metadata(self):
        """
        Loads the metadata from the SWIFT snapshot.

        Ordinarily this happens automatically, but you can call
        this function again if you mess things up.
        """

        self.metadata = SWIFTMetadata(self.filename, self.units)

        return

    def create_datasets(self):
        """
        Creates datasets for whichever groups
        are specified in metadata.present_group_names.

        These can then be accessed using their underscore names, e.g. gas.
        """

        if not hasattr(self, "metadata"):
            self.get_metadata()

        for group_name in self.metadata.present_group_names:
            setattr(
                self,
                group_name,
                generate_datasets(
                    getattr(self.metadata, f"{group_name}_properties"), self.mask
                ),
            )

        return<|MERGE_RESOLUTION|>--- conflicted
+++ resolved
@@ -1162,13 +1162,9 @@
     cosmo_factor: cosmo_factor,
     description: str,
     compression: str,
-<<<<<<< HEAD
     physical: bool,
     valid_transform: bool,
-    columns: Union[None, np.lib.index_tricks.IndexExpression] = None,
-=======
     columns: Union[None, slice] = None,
->>>>>>> 00865107
 ):
     """
     Generates a function that:
